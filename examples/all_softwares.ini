--- conflicted
+++ resolved
@@ -73,23 +73,9 @@
 #        hybrid
 #        hybrid_reg
 
-<<<<<<< HEAD
-# scipy: available minimizers (lm-scipy, trf, dogbox)
-#        for more information see scipy.optimize.least_squares.html
-=======
-# sasview: available minimizers (amoeba, lm-bumps, newton, de, mp)
-#          for more information see
-#          https://bumps.readthedocs.io/en/latest/guide/optimizer.html
-#sasview: amoeba
-#         lm-bumps
-#         newton
-#         de
-#         mp
-
 # scipy: available minimizers (Nelder-Mead, Powell, CG, BFGS, Newton-CG,
 #        L-BFGS-B, TNC, SLSQP)
 #        for more information see scipy.optimize.minimize.html
->>>>>>> 5d00e88f
 #        https://docs.scipy.org/doc/scipy/reference/generated/
 #scipy: Nelder-Mead
 #       Powell
@@ -99,6 +85,20 @@
 #       L-BFGS-B
 #       TNC
 #       SLSQP
+
+# scipy_ls: available minimizers (lm-scipy-no-jac, lm-scipy, trf, dogbox)
+#           for more information see scipy.optimize.least_squares.html
+#           https://docs.scipy.org/doc/scipy/reference/generated/
+# Note: The minimizer "lm-scipy-no-jac" uses MINPACK's Jacobian evaluation
+#       which are significantly faster and gives different results than
+#       using the minimizer "lm-scipy" which uses problem.eval_j for the
+#       Jacobian evaluation. We do not see significant speed changes or
+#       difference in the accuracy results when running trf or dogbox with
+#       or without problem.eval_j for the Jacobian evaluation
+#scipy_ls: lm-scipy-no-jac
+#          lm-scipy
+#          trf
+#          dogbox
 
 # scipy_ls: available minimizers (lm-scipy-no-jac, lm-scipy, trf, dogbox)
 #           for more information see scipy.optimize.least_squares.html
