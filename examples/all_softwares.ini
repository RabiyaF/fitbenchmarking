--- conflicted
+++ resolved
@@ -1,6 +1,3 @@
-##############################################################################
-# The fitting section is used for options specific to running the benchmarking
-##############################################################################
 [FITTING]
 software: bumps
           dfo
@@ -9,133 +6,4 @@
           minuit
           ralfit
           scipy
-<<<<<<< HEAD
-          scipy_ls
-=======
-          scipy_ls
-
-# use_errors will switch between weighted and unweighted least squares
-# If no errors are supplied, then e[i] will be set to sqrt(abs(y[i])).
-# Errors below 1.0e-8 will be clipped to that value.
-# default is True (yes/no can also be used)
-#use_errors: yes
-
-# jac_method: This sets the options type of Jacobian used. Note: currently
-#             only numerical Jacobians are implemented.
-#             'analytic' - This uses the analytic Jacobian extracted from the
-#                          fitting problem.
-#             'SciPyFD' - denotes the use of SciPy's finite difference
-#                         Jacobian approximations.
-# Note: Currently analytic Jacobians are available are only available for
-#       problems that use the cutest parser, which are currently in the
-#       directories 'SIF' and 'DIAMOND_SIF'.
-#default 'SciPyFD'
-#jac_method: SciPyFD
-
-# num_method: Sets the numerical method within used after setting the
-#             jac_method.
-#             Currently scipy.optimize._numdiff.approx_derivative are the only
-#             methods implemented to calculate finite difference Jacobians.
-#             Scipy options are given as below:
-#             '2point' - use the first order accuracy forward or backward
-#                        difference.
-#             '3point' - use central difference in interior points and the
-#                        second order accuracy forward or backward difference
-#                        near the boundary.
-#             'cs' - use a complex-step finite difference scheme. This assumes
-#                    that the user function is real-valued and can be
-#                    analytically continued to the complex plane. Otherwise,
-#                    produces bogus results.
-# Note: 'num_method' is ignored when choosing 'jac_method' to be 'analytic'
-#default '2point'
-#num_method: 2point
-
-##############################################################################
-# The plotting section contains options to control how results are presented
-##############################################################################
-[PLOTTING]
-
-# make_plots is used to allow the user to either create plots during runtime.
-#            Toggling this False will be much faster on small data sets.
-# default True (yes/no can also be used)
-#make_plots: yes
-
-# colour_scale lists thresholds for each colour in the html table
-#              In the below example, this means that values less than 1.1 will
-#              have the top ranking (brightest) and values over 3 will show as
-#              the worst ranking (deep red). One can change the bounds (1.1,
-#              1.33, etc) and the colouring here or within the run script.
-# default thresholds are 1.1, 1.33, 1.75, 3, and inf
-#colour_scale: 1.1, #fef0d9
-#              1.33, #fdcc8a
-#              1.75, #fc8d59
-#              3, #e34a33
-#              inf, #b30000
-
-# comparison_mode selects the mode for displaying values in the resulting
-#                 table
-#                 options are 'abs', 'rel', 'both'
-#                 'abs' indicates that the absolute values should be displayed
-#                 'rel' indicates that the values should all be relative to
-#                       the best result
-#                 'both' will show data in the form "abs (rel)"
-# default is both
-#comparison_mode: both
-
-# table_type selects the types of tables to be produced in FitBenchmarking
-#                 options are 'acc', 'runtime', 'compare'
-#                 'acc' indicates that the resulting table should contain the
-#                       chi_sq values for each of the minimizers
-#                 'runtime' indicates that the resulting table should contain
-#                           the runtime values for each of the minimizers
-#                 'compare' indicates that the resulting table should contain
-#                           both the chi_sq value and runtime values for each
-#                           of the minimizers. The tables produced have the
-#                           chi_sq values on the top line of the cell and the
-#                           runtime on the bottom line of the cell.
-#                 'local_min' indicates that the resulting table should return
-#                             true or false value whether the software
-#                             terminates at a local minimum and the
-#                             value of norm(J^T r)/norm(r) for those
-#                             parameters. The output looks like
-#                             "{bool} (norm_value)" and the colouring
-#                             is red for false and cream for true.
-# default is 'acc', 'runtime', 'compare', and 'local_min'.
-#table_type: acc
-#            runtime
-#            compare
-#            local_min
-
-# results_dir is used to select where the output should be saved
-# default is results
-#results_dir: results
-
-##############################################################################
-# The logging section contains options to control how fitbenchmarking logs
-# information.
-##############################################################################
-[LOGGING]
-
-# file_name specifies the file path to write the logs to
-# default is fitbenchmarking.log
-#file_name: fitbenchmarking.log
-
-# append specifies whether to log in append mode or not.
-# If append mode is active, the log file will be extended with each subsequent
-# run, otherwise the log will be cleared after each run.
-# default is False (on/off/yes/no can also be used)
-#append: no
-
-# level specifies the minimum level of logging to display on console during
-# runtime.
-# Options are (from most logging to least): NOTSET, DEBUG, INFO, WARNING,
-#                                           ERROR, and CRITICAL
-# default is INFO
-#level: INFO
-
-# external_output toggles whether the output grabber collects the third party
-#                 output. We note that for the windows operating system the
-#                 default will be off.
-# default True (yes/no can also be used)
-#external_output: yes
->>>>>>> b4a6d164
+          scipy_ls