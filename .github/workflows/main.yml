name: 'Tests'

on:
  push:
    branches:
      - 'master'
      - 'release-**'
  pull_request:
    branches:
      - 'master'
      - 'release-**'
  release:
    types: [published]
  schedule:
    - cron: '0 9 * * Mon'
  workflow_dispatch:

jobs:
  default_system_linux:
    name: Default System Tests (Linux)
    if: github.event.repository.fork == false
    runs-on: ubuntu-latest
    steps:
    - name: Checkout code
      uses: actions/checkout@v4
    - name: Install python
      uses: actions/setup-python@v5
      with:
        python-version: '3.x'
        check-latest: true
    - name: Install dependencies
      run: |
        python -m pip install .[bumps,DFO,minuit,SAS,numdifftools,lmfit,nlopt,paramonte]
        python -m pip install --upgrade .[dev]
        python -m pip install "numpy<2.0"
    - name: Run tests
      run: ci/system_tests_default.sh
    - name: Upload test results
      if: always()
      uses: actions/upload-artifact@v4
      with:
        name: default_system_tests
        path: test-results/default_system_pytest.xml

  full_system_linux:
    name: Full System Tests (Linux)
    if: github.event.repository.fork == false
    runs-on: ubuntu-latest
    container:
      image: 'ghcr.io/fitbenchmarking/fitbenchmarking-extras:latest'
      credentials:
        username: ${{ github.actor }}
        password: ${{ secrets.GITHUB_TOKEN }}
    steps:
    - name: Checkout code
      uses: actions/checkout@v4
    - name: Install dependencies
      run: |
        sudo -HE --preserve-env=PATH $VIRTUAL_ENV/bin/pip install pybind11[global]
        sudo -HE --preserve-env=PATH $VIRTUAL_ENV/bin/pip install .[bumps,DFO,gofit,minuit,SAS,numdifftools,lmfit,nlopt,paramonte,hogben]
        sudo -HE --preserve-env=PATH $VIRTUAL_ENV/bin/pip install --upgrade .[dev]
        sudo -HE --preserve-env=PATH $VIRTUAL_ENV/bin/pip install "numpy<2.0"
        mkdir -p $MASTSIF
        mkdir -p $PYCUTEST_CACHE
    - name: Run tests
      run: ci/system_tests.sh
    - name: Upload test results
      if: always()
      uses: actions/upload-artifact@v4
      with:
        name: full_system_tests
        path: test-results/full_system_pytest.xml

  full_unit_linux:
    name: Full Unit Tests (Linux)
    if: github.event.repository.fork == false
    runs-on: ubuntu-latest
    container:
      image: 'ghcr.io/fitbenchmarking/fitbenchmarking-extras:latest'
      credentials:
        username: ${{ github.actor }}
        password: ${{ secrets.GITHUB_TOKEN }}
    steps:
    - name: Checkout code
      uses: actions/checkout@v4
    - name: Install dependencies
      run: |
        sudo -HE --preserve-env=PATH $VIRTUAL_ENV/bin/pip install pybind11[global]
        sudo -HE --preserve-env=PATH $VIRTUAL_ENV/bin/pip install .[bumps,DFO,gofit,gradient-free,minuit,SAS,numdifftools,lmfit,nlopt,paramonte,hogben]
        sudo -HE --preserve-env=PATH $VIRTUAL_ENV/bin/pip install --upgrade .[dev]
        sudo -HE --preserve-env=PATH $VIRTUAL_ENV/bin/pip install "numpy<2.0"
        mkdir -p $MASTSIF
        mkdir -p $PYCUTEST_CACHE
        sudo apt update
        sudo apt install -y curl
    - name: Run tests
      run: |
        ci/unit_tests.sh
    - name: Submit coverage
      uses: coverallsapp/github-action@v2
      with:
        file: coverage.lcov
        compare-ref: master
        git-commit: ${{ github.event.pull_request.head.sha }}
    - name: Upload test results
      if: always()
      uses: actions/upload-artifact@v4
      with:
        name: full_unit_tests
        path: test-results/full_unit_pytest.xml

  default_unit_tests:
    name: Default Unit Tests (Linux)
    if: github.event.repository.fork == false
    strategy:
      fail-fast: false
      matrix:
<<<<<<< HEAD
        python: ['3.8', '3.x']
=======
        python: ['3.9', '3.12']
>>>>>>> 5d851043
    runs-on: ubuntu-latest
    steps:
    - name: Checkout code
      uses: actions/checkout@v4
    - name: Install python
      uses: actions/setup-python@v5
      with:
        python-version: ${{ matrix.python }}
        check-latest: true
    - name: Install dependencies
      run: |
        python -m pip install .[bumps,DFO,gradient-free,minuit,SAS,numdifftools,lmfit,nlopt]
        python -m pip install --upgrade .[dev]
    - name: Run linux tests
      if: runner.os == 'Linux'
      run: ci/unit_tests_default.sh
    - name: Upload test results
      if: matrix.python == '3.x'
      uses: actions/upload-artifact@v4
      with:
        name: default_unit_tests
        path: test-results/default_unit_pytest.xml

  publish-test-results:
    name: Publish Test Results
    if: github.event.repository.fork == false && always()
    needs: [default_system_linux, full_system_linux, default_unit_tests, full_unit_linux]
    runs-on: ubuntu-latest
    steps:
    - name: Download artifacts
      uses: actions/download-artifact@v4
      with:
        path: artifacts
    - name: Publish test results
      uses: EnricoMi/publish-unit-test-result-action@v2
      with:
        check_name: Unit & system test results
        files: artifacts/**/*.xml<|MERGE_RESOLUTION|>--- conflicted
+++ resolved
@@ -115,11 +115,7 @@
     strategy:
       fail-fast: false
       matrix:
-<<<<<<< HEAD
-        python: ['3.8', '3.x']
-=======
-        python: ['3.9', '3.12']
->>>>>>> 5d851043
+        python: ['3.9', '3.x']
     runs-on: ubuntu-latest
     steps:
     - name: Checkout code
