"""
Produce output tables from fitting benchmarking results, in different
formats such as RST and plain text.
"""
# Copyright &copy; 2016 ISIS Rutherford Appleton Laboratory, NScD
# Oak Ridge National Laboratory & European Spallation Source
#
# This file is part of Mantid.
# Mantid is free software; you can redistribute it and/or modify
# it under the terms of the GNU General Public License as published by
# the Free Software Foundation; either version 3 of the License, or
# (at your option) any later version.
#
# Mantid is distributed in the hope that it will be useful,
# but WITHOUT ANY WARRANTY; without even the implied warranty of
# MERCHANTABILITY or FITNESS FOR A PARTICULAR PURPOSE.  See the
# GNU General Public License for more details.
#
# You should have received a copy of the GNU General Public License
# along with this program.  If not, see <http://www.gnu.org/licenses/>.
#
# File change history is stored at: <https://github.com/mantidproject/mantid>.
# Code Documentation is available at: <http://doxygen.mantidproject.org>

from __future__ import (absolute_import, division, print_function)

import numpy as np
from docutils.core import publish_string
import post_processing as postproc
import os
import mantid.simpleapi as msapi


# older version of numpy does not support nanmean and nanmedian
# and nanmean and nanmedian was removed in scipy 0.18 in favor of numpy
# so try numpy first then scipy.stats
try:
    from numpy import nanmean, nanmedian
except ImportError:
    from scipy.stats import nanmean, nanmedian

import logging
from logging_setup import logger

# Some naming conventions for the output files
BENCHMARK_VERSION_STR = 'v3.8'
FILENAME_SUFFIX_ACCURACY = 'acc'
FILENAME_SUFFIX_RUNTIME = 'runtime'
FILENAME_EXT_TXT = 'txt'
FILENAME_EXT_HTML = 'html'
# Directory of where the script is called from (e.g. MantidPlot dir)
WORKING_DIR = os.getcwd()
# Directory of this script (e.g. in source)
SCRIPT_DIR = os.path.dirname(__file__)


def print_group_results_tables(minimizers, results_per_test, problems_obj, group_name, use_errors,
                               simple_text=True, rst=False, save_to_file=False, color_scale=None,
                               results_dir=None):

    """
    Prints out results for a group of fit problems in accuracy and runtime tables, in a summary
    format and both as simple text, rst format and/or to file depending on input arguments

    @param minimizers :: list of minimizer names
    @param results_per_test :: result objects
    @param problems_obj :: definitions of the test problems
    @param group_name :: name of this group of problems (example 'NIST "lower difficulty"', or
                         'Neutron data')
    @param use_errors :: whether to use observational errors
    @param simple_text :: whether to print the tables in a simple text format
    @param rst :: whether to print the tables in rst format. They are printed to the standard outputs
                  and to files following specific naming conventions
    @param save_to_file :: If rst=True, whether to save the tables to files following specific naming conventions
    @param color_scale :: threshold-color pairs. This is used for RST tables. The number of levels
                          must be consistent with the style sheet used in the documentation pages (5
                          at the moment).
    """
    tables_dir = make_result_tables_directory(results_dir, group_name)

<<<<<<< HEAD
    linked_problems = build_indiv_linked_problems(results_per_test, group_name, results_dir)
=======

    tables_dir = make_results_directory(results_dir, group_name)

    linked_problems = build_indiv_linked_problems(results_per_test, group_name)
>>>>>>> e969d513
    accuracy_tbl, runtime_tbl = postproc.calc_accuracy_runtime_tbls(results_per_test, minimizers)
    norm_acc_rankings, norm_runtimes, summary_cells_acc, summary_cells_runtime = \
        postproc.calc_norm_summary_tables(accuracy_tbl, runtime_tbl)

    if rst:
        # print out accuracy table for this group of fit problems
        tbl_acc_indiv = build_rst_table(minimizers, linked_problems, norm_acc_rankings,
                                        comparison_type='accuracy', comparison_dim='',
                                        using_errors=use_errors, color_scale=color_scale)

        if save_to_file:
            save_table_to_file(results_dir=tables_dir, table_data=tbl_acc_indiv, errors=use_errors, group_name=group_name,
                               metric_type=FILENAME_SUFFIX_ACCURACY, file_extension=FILENAME_EXT_TXT)
            save_table_to_file(results_dir=tables_dir, table_data=tbl_acc_indiv, errors=use_errors, group_name=group_name,
                               metric_type=FILENAME_SUFFIX_ACCURACY, file_extension=FILENAME_EXT_HTML)

        # print out runtime table for this group of fit problems
        tbl_runtime_indiv = build_rst_table(minimizers, linked_problems, norm_runtimes,
                                            comparison_type='runtime', comparison_dim='',
                                            using_errors=use_errors, color_scale=color_scale)

        if save_to_file:
            save_table_to_file(results_dir=tables_dir, table_data=tbl_runtime_indiv, errors=use_errors, group_name=group_name,
                               metric_type=FILENAME_SUFFIX_RUNTIME, file_extension=FILENAME_EXT_TXT)
            save_table_to_file(results_dir=tables_dir, table_data=tbl_runtime_indiv, errors=use_errors, group_name=group_name,
                               metric_type=FILENAME_SUFFIX_RUNTIME, file_extension=FILENAME_EXT_HTML)

    logging.shutdown()


def build_indiv_linked_problems(results_per_test, group_name, results_dir):
    """
    Makes a list of linked problem names which would be used for the
    rows of the first column of the tables of individual results.

    @param results_per_test :: results as produces by the fitting tests
    @param group_name :: name of the group (NIST, Neutron data, etc.) this problem is part of

    @returns :: list of problems with their description link tags
    """
    prev_name = ''
    prob_count = 1
    linked_problems = []

    for test_idx, prob_results in enumerate(results_per_test):
        if 'nist_' in group_name:
            linked_problems.append(results_per_test[test_idx][0].problem.linked_name)

        elif 'neutron' in group_name:

            raw_name = results_per_test[test_idx][0].problem.name
            name = raw_name.split('.')[0]

            if name == prev_name:
                prob_count += 1
            else:
                prob_count = 1

            prev_name = name
            name_index = name + ' ' + str(prob_count)
            name = '`' + name + ' ' + build_visual_display_page(prob_results, group_name, results_dir)
            linked_problems.append(name)

    return linked_problems


def build_visual_display_page(prob_results, group_name, results_dir):
    """
    Builds a page containing details of the best fit for a problem.
    @param prob_results:: the list of results for a problem
    @param group_name :: the name of the group, e.g. "nist_lower"
    """

<<<<<<< HEAD
    # Directory that holds all the visual display pages
    VDPages_dir = os.path.join(results_dir, "neutron", "VDPages")

=======
>>>>>>> e969d513
    # Get the best result for a group
    gb = min((result for result in prob_results), key=lambda result: result.fit_chi_sq)
    commaless_problem_name = gb.problem.name.replace(',', '')
    problem_name = commaless_problem_name.replace(' ','_')

    file_name = (group_name + '_' + problem_name).lower()
<<<<<<< HEAD
    file_name = os.path.join(VDPages_dir, file_name)

    rst_file_name = file_name.replace('\\', '/')
    rst_link = "<file:///" +'' + rst_file_name + "." + FILENAME_EXT_HTML + ">`__"
=======
>>>>>>> e969d513

    # Create various page headings, ensuring the adornment is (at least) the length of the title
    title = '=' * len(gb.problem.name) + '\n'
    title += gb.problem.name + '\n'
    title += '=' * len(gb.problem.name) + '\n\n'
    data_plot = 'Plot of the data' + '\n'
    data_plot += ('-' * len(data_plot)) + '\n\n'
    data_plot += '.. image:: ' + file_name + '.png' + '\n\n'
    starting_plot = 'Plot of the initial starting guess' + '\n'
    starting_plot += ('-' * len(starting_plot)) + '\n\n'
    starting_plot += '.. figure:: ' + '\n\n'
    solution_plot = 'Plot of the solution found' + '\n'
    solution_plot += ('-' * len(solution_plot)) + '\n\n'
    solution_plot += '.. figure:: ' + '\n\n'
    problem = 'Fit problem' + '\n'
    problem += ('-' * len(problem)) + '\n'
    rst_text = title + data_plot + starting_plot + solution_plot + problem

    html = publish_string(rst_text, writer_name='html')
    with open(file_name + '.' + FILENAME_EXT_TXT, 'w') as visual_rst:
        print(html, file=visual_rst)
        logger.info('Saved {file_name}.{extension} to {working_directory}'.
                     format(file_name=file_name, extension=FILENAME_EXT_TXT, working_directory=WORKING_DIR))

    with open(file_name + '.' + FILENAME_EXT_HTML, 'w') as visual_html:
        print(html, file=visual_html)
        logger.info('Saved {file_name}.{extension} to {working_directory}'.
                     format(file_name=file_name, extension=FILENAME_EXT_HTML, working_directory=WORKING_DIR))

    return rst_link


def build_rst_table(columns_txt, rows_txt, cells, comparison_type, comparison_dim,
                    using_errors, color_scale=None):
    """"
    Builds an RST table as a string, given the list of column and row headers,
    and a 2D numpy array with values for the cells.
    This can be tricky/counterintuitive, see:
    http://docutils.sourceforge.net/docs/dev/rst/problems.html

    @param columns_txt :: the text for the columns, one item per column
    @param rows_txt :: the text for the rows (will go in the leftmost column)
    @param cells :: a 2D numpy array with as many rows as items have been given
    in rows_txt, and as many columns as items have been given in columns_txt

    @param comparison_type :: whether this is a 'summary', or a full 'accuracy', or 'runtime'
                              table.
    @param comparison_dim :: dimension (accuracy / runtime)
    @param using_errors :: whether this comparison uses errors in the cost function
    (weighted or unweighted), required to link the table properly

    @param color_scale :: list with pairs of threshold value - color, to produce color
    tags for the cells
    """
    columns_txt = display_name_for_minimizers(columns_txt)

    items_link = build_items_links(comparison_type, comparison_dim, using_errors)

    cell_len = calc_cell_len_rst_table(columns_txt, items_link, cells, color_scale)

    # The first column tends to be disproportionately long if it has a link
    first_col_len = calc_first_col_len(cell_len, rows_txt)

    tbl_header_top, tbl_header_text, tbl_header_bottom = build_rst_table_header_chunks(first_col_len, cell_len,
                                                                                       columns_txt)

    tbl_header = tbl_header_top + '\n' + tbl_header_text + '\n' + tbl_header_bottom + '\n'
    # the footer is in general the delimiter between rows, including the last one
    tbl_footer = tbl_header_top + '\n'

    tbl_body = ''
    for row in range(0, cells.shape[0]):
        # Pick either individual or group link
        if isinstance(items_link, list):
            link = items_link[row]
        else:
            link = items_link

        tbl_body += '|' + rows_txt[row].ljust(first_col_len, ' ') + '|'
        for col in range(0, cells.shape[1]):
            tbl_body += format_cell_value_rst(cells[row, col], cell_len, color_scale, link) + '|'

        tbl_body += '\n'
        tbl_body += tbl_footer

    return tbl_header  + tbl_body


def display_name_for_minimizers(names):
    """
    Converts minimizer names into their "display names". For example
    to rename DTRS to "Trust region" or similar

    """
    display_names = names
    # Quick fix for DTRS name in version 3.8 - REMOVE
    for idx, minimizer in enumerate(names):
        if 'DTRS' == minimizer:
            display_names[idx] = 'Trust Region'

    return display_names


def build_items_links(comparison_type, comparison_dim, using_errors):
    """
    Figure out the links from rst table cells to other pages/sections of pages.

    @param comparison_type :: whether this is a 'summary', or a full 'accuracy', or 'runtime' table.
    @param comparison_dim :: dimension (accuracy / runtime)
    @param using_errors :: whether using observational errors in cost functions

    @returns :: link or links to use from table cells.
    """
    if 'summary' == comparison_type:
        items_link = ['Minimizers_{0}_comparison_in_terms_of_{1}_nist_lower'.
                      format(weighted_suffix_string(using_errors), comparison_dim),
                      'Minimizers_{0}_comparison_in_terms_of_{1}_nist_average'.
                      format(weighted_suffix_string(using_errors), comparison_dim),
                      'Minimizers_{0}_comparison_in_terms_of_{1}_nist_higher'.
                      format(weighted_suffix_string(using_errors), comparison_dim),
                      'Minimizers_{0}_comparison_in_terms_of_{1}_cutest'.
                      format(weighted_suffix_string(using_errors), comparison_dim),
                      'Minimizers_{0}_comparison_in_terms_of_{1}_neutron_data'.
                      format(weighted_suffix_string(using_errors), comparison_dim),
                      ]
    elif 'accuracy' == comparison_type or 'runtime' == comparison_type:
        if using_errors:
            items_link = 'FittingMinimizersComparisonDetailedWithWeights'
        else:
            items_link = 'FittingMinimizersComparisonDetailed'
    else:
        items_link = ''

    return items_link


def calc_cell_len_rst_table(columns_txt, items_link, cells, color_scale=None):
    """
    Calculate ascii character width needed for an RST table, using the length of the longest table cell.

    @param columns_txt :: list of the contents of the column headers
    @param items_link :: the links from rst table cells to other pages/sections of pages
    @param cells :: the values of the results
    @param color_scale :: whether a color_scale is used or not
    @returns :: the length of the longest cell in a table
    """

    # The length of the longest header (minimizer name)
    max_header = len(max((col for col in columns_txt), key=len))
    # The value of the longest (once formatted) value in the table
    max_value = max(("%.4g" % cell for cell in np.nditer(cells)), key=len)
    # The length of the longest link reference (angular bracket content present in summary tables)
    max_item = max(items_link, key=len) if isinstance(items_link, list) else items_link
    # One space on each end of a cell
    padding = 2
    # Set cell length equal to the length of: the longest combination of value, test name, and colour (plus padding)
    cell_len = len(format_cell_value_rst(value=float(max_value),
                                         color_scale=color_scale,
                                         items_link=max_item).strip()) + padding
    # If the header is longer than any cell's contents, i.e. is a group results table, use that length instead
    if cell_len < max_header:
        cell_len = max_header

    return cell_len


def calc_first_col_len(cell_len, rows_txt):
    first_col_len = cell_len
    for row_name in rows_txt:
        name_len = len(row_name)
        if name_len > first_col_len:
            first_col_len = name_len

    return first_col_len


def build_rst_table_header_chunks(first_col_len, cell_len, columns_txt):
    """
    Prepare the horizontal and vertical lines in the RST headers.

    @param first_col_len :: length (in characters) of the first column
    @param cell_len :: length of all other cells
    """
    tbl_header_top = '+'
    tbl_header_text = '|'
    tbl_header_bottom = '+'

    # First column in the header for the name of the test or statistics
    tbl_header_top += '-'.ljust(first_col_len, '-') + '+'
    tbl_header_text += ' '.ljust(first_col_len, ' ') + '|'
    tbl_header_bottom += '='.ljust(first_col_len, '=') + '+'
    for col_name in columns_txt:
        tbl_header_top += '-'.ljust(cell_len, '-') + '+'
        tbl_header_text += col_name.ljust(cell_len, ' ') + '|'
        tbl_header_bottom += '='.ljust(cell_len, '=') + '+'

    return tbl_header_top, tbl_header_text, tbl_header_bottom


def format_cell_value_rst(value, width=None, color_scale=None, items_link=None):
    """
    Build the content string for a table cell, adding style/color tags
    if required.

    @param value :: the value of the result
    @param width :: the width of the longest table cell
    @param color_scale :: the colour scale used
    @param items_link :: the links from rst table cells to other pages/sections of pages
    @returns :: the (formatted) contents of a cell

    """
    if not color_scale:
        if not items_link:
            value_text = ' {0:.4g}'.format(value)
        else:
            value_text = ' :ref:`{0:.4g} <{1}>`'.format(value, items_link)
    else:
        color = ''
        for color_descr in color_scale:
            if value <= color_descr[0]:
                color = color_descr[1]
                break
        if not color:
            color = color_scale[-1][1]
        value_text = " :{0}:`{1:.4g}`".format(color, value)

    if width is not None:
        value_text = value_text.ljust(width, ' ')

    return value_text


def save_table_to_file(results_dir, table_data, errors, group_name, metric_type, file_extension):
    """
    Saves a group results table or overall results table to a given file type.

    @param table_data :: the results table
    @param errors :: whether to use observational errors
    @param group_name :: name of this group of problems (example 'NIST "lower difficulty"', or
                         'Neutron data')
    @param metric_type :: the test type of the table data (e.g. runtime, accuracy)
    @param file_extension :: the file type extension (e.g. html)
    """


    file_name = ('comparison_{weighted}_{version}_{metric_type}_{group_name}.'
                 .format(weighted=weighted_suffix_string(errors),
                         version=BENCHMARK_VERSION_STR, metric_type=metric_type, group_name=group_name))
    file_name = os.path.join(results_dir, file_name)

    if file_extension == 'html':
        rst_content = '.. include:: ' + str(os.path.join(SCRIPT_DIR, 'color_definitions.txt'))
        rst_content += '\n' + table_data
        table_data = publish_string(rst_content, writer_name='html')

    with open(file_name + file_extension, 'w') as tbl_file:
        print(table_data, file=tbl_file)

    logger.info('Saved {file_name}{extension} to {working_directory}'.
                 format(file_name=file_name, extension=file_extension, working_directory=WORKING_DIR))



def weighted_suffix_string(use_errors):
    """
    Produces a suffix weighted/unweighted. Used to generate names of
    output files.
    """
    values = {True: 'weighted', False: 'unweighted'}
    return values[use_errors]


def make_result_tables_directory(results_dir, group_name):

    if 'nist' in group_name:
        group_results_dir = os.path.join(results_dir, 'nist')
        if not os.path.exists(group_results_dir):
            os.makedirs(group_results_dir)
        tables_dir = os.path.join(group_results_dir, "Tables", group_name)

    elif 'neutron' in group_name:
        group_results_dir = os.path.join(results_dir, 'neutron')
        if not os.path.exists(group_results_dir):
            os.makedirs(group_results_dir)
        tables_dir = os.path.join(group_results_dir, "Tables")

    if not os.path.exists(tables_dir):
        os.makedirs(tables_dir)

    return tables_dir<|MERGE_RESOLUTION|>--- conflicted
+++ resolved
@@ -77,15 +77,8 @@
                           at the moment).
     """
     tables_dir = make_result_tables_directory(results_dir, group_name)
-
-<<<<<<< HEAD
     linked_problems = build_indiv_linked_problems(results_per_test, group_name, results_dir)
-=======
-
-    tables_dir = make_results_directory(results_dir, group_name)
-
-    linked_problems = build_indiv_linked_problems(results_per_test, group_name)
->>>>>>> e969d513
+
     accuracy_tbl, runtime_tbl = postproc.calc_accuracy_runtime_tbls(results_per_test, minimizers)
     norm_acc_rankings, norm_runtimes, summary_cells_acc, summary_cells_runtime = \
         postproc.calc_norm_summary_tables(accuracy_tbl, runtime_tbl)
@@ -159,25 +152,20 @@
     @param group_name :: the name of the group, e.g. "nist_lower"
     """
 
-<<<<<<< HEAD
     # Directory that holds all the visual display pages
     VDPages_dir = os.path.join(results_dir, "neutron", "VDPages")
 
-=======
->>>>>>> e969d513
     # Get the best result for a group
     gb = min((result for result in prob_results), key=lambda result: result.fit_chi_sq)
     commaless_problem_name = gb.problem.name.replace(',', '')
     problem_name = commaless_problem_name.replace(' ','_')
 
     file_name = (group_name + '_' + problem_name).lower()
-<<<<<<< HEAD
     file_name = os.path.join(VDPages_dir, file_name)
 
     rst_file_name = file_name.replace('\\', '/')
     rst_link = "<file:///" +'' + rst_file_name + "." + FILENAME_EXT_HTML + ">`__"
-=======
->>>>>>> e969d513
+
 
     # Create various page headings, ensuring the adornment is (at least) the length of the title
     title = '=' * len(gb.problem.name) + '\n'
