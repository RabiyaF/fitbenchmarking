"""
Functions that fetch the problem files.
"""
# Copyright &copy; 2016 ISIS Rutherford Appleton Laboratory, NScD
# Oak Ridge National Laboratory & European Spallation Source
#
# This file is part of Mantid.
# Mantid is free software; you can redistribute it and/or modify
# it under the terms of the GNU General Public License as published by
# the Free Software Foundation; either version 3 of the License, or
# (at your option) any later version.
#
# Mantid is distributed in the hope that it will be useful,
# but WITHOUT ANY WARRANTY; without even the implied warranty of
# MERCHANTABILITY or FITNESS FOR A PARTICULAR PURPOSE.  See the
# GNU General Public License for more details.
#
# You should have received a copy of the GNU General Public License
# along with this program.  If not, see <http://www.gnu.org/licenses/>.
#
# File change history is stored at:
# <https://github.com/mantidproject/fitbenchmarking>.
# Code Documentation is available at: <http://doxygen.mantidproject.org>

from __future__ import (absolute_import, division, print_function)

<<<<<<< HEAD
import logging
=======
import os, logging, glob
import numpy as np
>>>>>>> 4d31e543
import mantid.simpleapi as msapi
from docutils.core import publish_string

<<<<<<< HEAD

from utils.logging_setup import logger
from result_processing import numpy_restables
from result_processing import rst_table
from result_processing import visual_pages
from result_processing import misc
=======
import post_processing as postproc
from logging_setup import logger
>>>>>>> 4d31e543

# Some naming conventions for the output files
FILENAME_SUFFIX_ACCURACY = 'acc'
FILENAME_SUFFIX_RUNTIME = 'runtime'
FILENAME_EXT_TXT = 'txt'
FILENAME_EXT_HTML = 'html'
<<<<<<< HEAD


def save_results_tables(minimizers, results_per_test, group_name,
                        use_errors, color_scale=None, results_dir=None):

=======

# Directory of this script (e.g. in source)
SCRIPT_DIR = os.path.dirname(__file__)


def save_results_tables(minimizers, results_per_test, group_name,
                        use_errors, color_scale=None, results_dir=None):
    """
    Prints out results for a group of fit problems in accuracy and runtime
    tables as a text file or html file, in rst format.

    @param minimizers :: list of minimizer names
    @param results_per_test :: result objects
    @param problems_obj :: definitions of the test problems
    @param group_name :: name of this group of problems (example
                         'NIST "lower difficulty"', or 'Neutron data')
    @param use_errors :: whether to use observational errors
    @param simple_text :: whether to print the tables in a simple text format
    @param rst :: whether to print the tables in rst format. They are printed
                  to the standard outputs and to files following specific
                  naming conventions
    @param save_to_file :: If rst=True, whether to save the tables to files
                           following specific naming conventions
    @param color_scale :: threshold-color pairs. This is used for RST tables.
                          The number of levels must be consistent with the
                          style sheet used in the documentation pages
                          (5 at the moment).
    @param results_dir :: directory where all the results are stored
    """

    tables_dir = make_result_tables_directory(results_dir, group_name)
    linked_problems = build_indiv_linked_problems(results_per_test, group_name,
                                                  results_dir)

    accuracy_tbl, runtime_tbl = \
    postproc.calc_accuracy_runtime_tbls(results_per_test, minimizers)
    norm_acc_rankings, norm_runtimes, sum_cells_acc, sum_cells_runtime = \
    postproc.calc_norm_summary_tables(accuracy_tbl, runtime_tbl)

    # Save accuracy table for this group of fit problems
    tbl_acc_indiv = build_rst_table(minimizers, linked_problems,
                                    norm_acc_rankings,
                                    comparison_type='accuracy',
                                    comparison_dim='',
                                    using_errors=use_errors,
                                    color_scale=color_scale)
    save_tables(tables_dir, tbl_acc_indiv, use_errors, group_name,
                FILENAME_SUFFIX_ACCURACY)
    # Save runtime table for this group of fit problems
    tbl_runtime_indiv = build_rst_table(minimizers, linked_problems,
                                        norm_runtimes,
                                        comparison_type='runtime',
                                        comparison_dim='',
                                        using_errors=use_errors,
                                        color_scale=color_scale)

    save_tables(tables_dir, tbl_acc_indiv, use_errors, group_name,
                FILENAME_SUFFIX_RUNTIME)

    logging.shutdown()


def save_tables(tables_dir, table_data, use_errors, group_name, metric):
    """
    Helper function that saves rst tables in all the formats available
    """

    save_table_to_file(results_dir=tables_dir, table_data=table_data,
                       errors=use_errors, group_name=group_name,
                       metric_type=metric,
                       file_extension=FILENAME_EXT_TXT)
    save_table_to_file(results_dir=tables_dir, table_data=table_data,
                       errors=use_errors, group_name=group_name,
                       metric_type=metric,
                       file_extension=FILENAME_EXT_HTML)


def build_indiv_linked_problems(results_per_test, group_name, results_dir):
    """
    Makes a list of linked problem names which would be used for the
    rows of the first column of the tables of individual results.

    @param results_per_test :: results as produces by the fitting tests
    @param group_name :: name of the group (NIST, Neutron data, etc.) this
                         problem is part of

    @returns :: list of problems with their description link tags
    """

    # Count keeps track if it is the same problem but different starting point
    prev_name = ''
    count = 1

    linked_problems = []

    for test_idx, prob_results in enumerate(results_per_test):
        name = results_per_test[test_idx][0].problem.name
        if name == prev_name:
            count += 1
        else:
            count = 1
        prev_name = name
        name_index = name + ' ' + str(count)
        name = '`' + name_index + ' ' + \
               build_visual_display_page(prob_results, group_name, results_dir,
                                         count)
        linked_problems.append(name)

    return linked_problems


def setup_nist_VDpage_misc(linked_name, function_def, results_dir):
    """
    Helper function that sets up the directory, function details table
    and see also link for the NIST data
    """
    support_pages_dir = os.path.join(results_dir, "nist", "tables",
                                     "support_pages")
    details_table = fit_details_rst_table(function_def)
    see_also_link = 'See also:\n ' + linked_name + \
                    '\n on NIST website\n\n'

    return support_pages_dir, details_table, see_also_link


def setup_neutron_VDpage_misc(function_def, results_dir):
    """
    Helper function that sets up the directory, function details table
    and see also link for the NEUTRON data
    """
    support_pages_dir = os.path.join(results_dir, "neutron", "tables",
                                     "support_pages")
    details_table = fit_details_rst_table(function_def)
    see_also_link = ''

    return support_pages_dir, details_table, see_also_link


def setup_VDpage_misc(group_name, problem_name, res_obj, results_dir, count):
    """
    Setup miscellaneous data for visual display page.
    """
    # Group specific path and other misc stuff
    if 'nist' in group_name:
        support_pages_dir, fit_function_details_table, see_also_link = \
        setup_nist_VDpage_misc(res_obj.problem.linked_name,
                               res_obj.function_def, results_dir)
    elif 'neutron' in group_name:
        support_pages_dir, fit_function_details_table, see_also_link = \
        setup_neutron_VDpage_misc(res_obj.function_def, results_dir)

    file_name = (group_name + '_' + problem_name + '_' + str(count)).lower()
    file_path = os.path.join(support_pages_dir, file_name)

    return support_pages_dir, file_path, fit_function_details_table, see_also_link


def get_figures_path(support_pages_dir, problem_name, count):

    figures_dir = os.path.join(support_pages_dir, 'figures')
    figure_data = os.path.join(figures_dir, "Data_Plot_" + problem_name +
                               "_" + str(count) + ".png")
    figure_fit = os.path.join(figures_dir, "Fit_for_" + problem_name +
                              "_" + str(count) + ".png")
    figure_start = os.path.join(figures_dir, "start_for_" + problem_name +
                                "_" + str(count) + ".png")

    # If OS is Windows, then need to add prefix 'file:///'
    if os.name == 'nt':
        figure_data = 'file:///' + figure_data
        figure_fit = 'file:///' + figure_fit
        figure_start = 'file:///' + figure_start

    return figure_data, figure_fit, figure_start


def build_visual_display_page(prob_results, group_name, results_dir, count):
>>>>>>> 4d31e543
    """
    """

<<<<<<< HEAD
    tables_dir = misc.make_restables_dir(results_dir, group_name)
    linked_problems = create_linked_probs(results_per_test, group_name,
                                          results_dir)

    accuracy_tbl, runtime_tbl = \
    numpy_restables.create_accuracy_runtime_tbls(results_per_test, minimizers)
    norm_acc_rankings, norm_runtimes = \
    numpy_restables.create_norm_tbls(accuracy_tbl, runtime_tbl)
    sum_cells_acc, sum_cells_runtime = \
    numpy_restables.create_summary_tbls(norm_acc_rankings, norm_runtimes)

    # Save accuracy table for this group of fit problems
    tbl_acc_indiv = rst_table.create(minimizers, linked_problems,
                                     norm_acc_rankings,
                                     comparison_type='accuracy',
                                     comparison_dim='',
                                     using_errors=use_errors,
                                     color_scale=color_scale)
    save_tables(tables_dir, tbl_acc_indiv, use_errors, group_name,
                FILENAME_SUFFIX_ACCURACY)

    # Save runtime table for this group of fit problems
    tbl_runtime_indiv = rst_table.create(minimizers, linked_problems,
                                         norm_runtimes,
                                         comparison_type='runtime',
                                         comparison_dim='',
                                         using_errors=use_errors,
                                         color_scale=color_scale)

    save_tables(tables_dir, tbl_acc_indiv, use_errors, group_name,
                FILENAME_SUFFIX_RUNTIME)

    logging.shutdown()
=======
    # Get the best result for a group
    gb = min((result for result in prob_results),
              key=lambda result: result.chi_sq)

    # Remove commas and replace space with underscore in problem name
    problem_name = gb.problem.name.replace(',', '')
    problem_name = problem_name.replace(' ','_')

    # Set up miscellaneous stuff and generate rst_link
    support_pages_dir, file_path, fit_function_details_table, see_also_link = \
    setup_VDpage_misc(group_name, problem_name, gb, results_dir, count)

    rst_file_path = file_path.replace('\\', '/')
    rst_link = "<file:///" + '' + rst_file_path + "." + \
                FILENAME_EXT_HTML + ">`__"

    # Get paths to figures
    figure_data, figure_fit, figure_start = \
    get_figures_path(support_pages_dir, problem_name, count)

    # Create and save rst page
    rst_text = create_rst_page(gb.problem.name, figure_data, figure_start,
                               figure_fit, fit_function_details_table,
                               gb.minimizer, see_also_link)
    save_VDpages(rst_text, problem_name, file_path)

    return rst_link


def generate_rst_title(problem_name):
    """
    Helper function that generates a title for an rst page, containing
    the name of the problem.
    """

    title = '=' * len(problem_name) + '\n'
    title += problem_name + '\n'
    title += '=' * len(problem_name) + '\n\n'

    return title


def generate_rst_data_plot(figure_data):
    """
    Helper function that generates an rst figure of the data plot png image
    contained at path figure_data.
    """

    data_plot = 'Data Plot' + '\n'
    data_plot += ('-' * len(data_plot)) + '\n\n'
    data_plot += '*Plot of the data considered in the problem*\n\n'
    data_plot += ('.. image:: ' + figure_data + '\n' +
                  '   :align: center' + '\n\n')

    return data_plot


def generate_rst_starting_plot(figure_start, fit_function_details_table):
    """
    Helper function that generates an rst figure of the starting guess plot
    png image contained at path figure_start.
    """
    starting_plot = 'Plot of the initial starting guess' + '\n'
    starting_plot += ('-' * len(starting_plot)) + '\n\n'
    starting_plot += '*Functions*:\n\n'
    starting_plot += fit_function_details_table

    starting_plot += ('.. figure:: ' + figure_start  + '\n' +
                      '   :align: center' + '\n\n')

    return starting_plot


def generate_rst_solution_plot(figure_fit, minimizer):
    """
    Helper function that generates an rst figure of the fitted problem
    png image contained at path figure_fit.
    """

    solution_plot = 'Plot of the solution found' + '\n'
    solution_plot += ('-' * len(solution_plot)) + '\n\n'
    solution_plot += '*Minimizer*: ' + minimizer + '\n\n'
    solution_plot += ('.. figure:: ' + figure_fit + '\n' +
                      '   :align: center' + '\n\n')

    return solution_plot


def create_rst_page(name, figure_data, figure_start, figure_fit, details_table,
                    minimizer, see_also_link):
    """
    Creates an rst page containing a title and 3 figures, with a detailed
    table about the fit on the last figure.
    """

    space = "|\n|\n|\n\n"
    title = generate_rst_title(name)
    data_plot = generate_rst_data_plot(figure_data)
    starting_plot = generate_rst_starting_plot(figure_start, details_table)
    solution_plot = generate_rst_solution_plot(figure_fit, minimizer)

    rst_text = title + space + data_plot + starting_plot + solution_plot + \
               space + see_also_link

    return rst_text


def save_VDpages(rst_text, prob_name, file_path):
    """
    Helper function that saves the rst page into text and html after
    converting it to html.
    """

    html = publish_string(rst_text, writer_name='html')
    with open(file_path + '.' + FILENAME_EXT_TXT, 'w') as visual_rst:
        print(html, file=visual_rst)
        logger.info('Saved {prob_name}.{extension} to {working_directory}'.
                     format(prob_name=prob_name, extension=FILENAME_EXT_TXT,
                            working_directory=file_path))

    with open(file_path + '.' + FILENAME_EXT_HTML, 'w') as visual_html:
        print(html, file=visual_html)
        logger.info('Saved {prob_name}.{extension} to {working_directory}'.
                     format(prob_name=prob_name, extension=FILENAME_EXT_HTML,
                            working_directory=file_path))


def fit_details_rst_table(functions_str):
    """
    Builds an rst table containing the functional form and the parameters
    given the function definition string of the problem.
    """
    functions = functions_str.split(';')
    func_names = []
    func_params = []
    for function in functions:
        # If string contains UserFunction then it means it is a nist problem
        # Otherwise it is a neutron problem
        if 'UserFunction' in function:
            func_names, func_params = parse_nist_function_def(function)
        else:
            func_names, func_params = \
            parse_neutron_function_def(function, func_names, func_params)

    name_header_dim, params_header_dim = \
    fit_details_table_hdims(func_names, func_params)
    header = generate_fit_det_header(name_header_dim, params_header_dim)
    body = generate_fit_det_body(func_names, func_params,
                                 name_header_dim, params_header_dim)
    tbl = header + body + '\n'

    return tbl


def parse_nist_function_def(function):
    """
    Helper function that parses the function definition of a nist problem
    and returns the function name and parameters.
    """
    first_comma = function.find(',')
    second_comma = function.find(',', first_comma + 1)
    function_name = function[first_comma+10:second_comma]
    function_parameters = function[second_comma+2:-1]
    function_parameters = function_parameters.replace(',', ', ')

    return [function_name], [function_parameters]


def parse_neutron_function_def(function, function_names, function_parameters):
    """
    Helper function that parses the function definition of a neutron problem
    and returns the function name and parameters.
    """
    first_comma = function.find(',')
    if first_comma != -1:
        function_names.append(function[5:first_comma])
        function_parameters.append(function[first_comma+1:])
    else:
        function_names.append(function[5:])
        function_parameters.append('Use default parameter values')

    for idx in range(0, len(function_parameters)):
        function_parameters[idx] = function_parameters[idx].replace(',', ', ')

    return function_names, function_parameters


def fit_details_table_hdims(function_names, function_parameters):
    """
    Helper function that resolves the header dimensions of the fit details
    table present in the rst visual display page.
    """

    name_header_dim = max(len(name) for name in function_names)
    params_header_dim = max(len(parameter) for parameter in function_parameters)

    if name_header_dim < 4:
        name_header_dim = 4
    if params_header_dim < 10:
        params_header_dim = 10

    return name_header_dim, params_header_dim


def generate_fit_det_header(name_dim, params_dim):
    """
    Generates header of table containing the fit details.
    """

    header = ''
    header += '+-' + '-'*name_dim + '-+-' + '-'*params_dim + '-+\n'
    header += ('| ' + 'Form' + ' '*(name_dim-4) + ' ' +
               '| ' + 'Parameters' + ' '*(params_dim-10) + ' |\n')
    header += '+=' + '='*name_dim + '=+=' + '='*params_dim + '=+\n'

    return header


def generate_fit_det_body(func_names, func_params, name_dim, params_dim):
    """
    Generates the body of table containing fit details.
    """

    body = ''
    for idx in range(0, len(func_names)):

        body += ('| ' + func_names[idx] +
                 ' '*(name_dim-len(func_names[idx])) + ' ' +
                 '| ' + func_params[idx] +
                 ' '*(params_dim-len(func_params[idx])) + ' |\n')
        body += '+-' + '-'*name_dim + '-+-' + '-'*params_dim + '-+\n'

    return body


def build_rst_table(columns_txt, rows_txt, cells, comparison_type,
                    comparison_dim, using_errors, color_scale=None):
    """"
    Builds an RST table as a string, given the list of column and row headers,
    and a 2D numpy array with values for the cells.
    This can be tricky/counterintuitive, see:
    http://docutils.sourceforge.net/docs/dev/rst/problems.html

    @param columns_txt :: the text for the columns, one item per column
    @param rows_txt :: the text for the rows (will go in the leftmost column)
    @param cells :: a 2D numpy array with as many rows as items have been given
    in rows_txt, and as many columns as items have been given in columns_txt

    @param comparison_type :: whether this is a 'summary', or a full 'accuracy',
                              or 'runtime' table.
    @param comparison_dim :: dimension (accuracy / runtime)
    @param using_errors :: whether this comparison uses errors in the cost
                           function (weighted or unweighted), required to link
                           the table properly

    @param color_scale :: list with pairs of threshold value - color,
                          to produce color tags for the cells
    """

    columns_txt = display_name_for_minimizers(columns_txt)
    items_link = build_items_links(comparison_type, comparison_dim,
                                   using_errors)
    cell_len = calc_cell_len_rst_table(columns_txt, items_link, cells,
                                       color_scale)

    # The first column tends to be disproportionately long if it has a link
    first_col_len = calc_first_col_len(cell_len, rows_txt)
    tbl_header_top, tbl_header_text, tbl_header_bottom = \
    build_rst_table_header_chunks(first_col_len, cell_len, columns_txt)

    tbl_header = tbl_header_top + '\n' + tbl_header_text + '\n' + \
                 tbl_header_bottom + '\n'

    # The footer is in general the delimiter between rows,
    # including the last one
    tbl_footer = tbl_header_top + '\n'
    tbl_body = create_rst_table_body(cells, items_link, rows_txt, first_col_len,
                                     cell_len, color_scale, tbl_footer)

    return tbl_header  + tbl_body


def create_rst_table_body(cells, items_link, rows_txt, first_col_len, cell_len,
                          color_scale, tbl_footer):
    """
    Creates the body of the rst table that holds all the fitting results.
    """

    tbl_body = ''
    for row in range(0, cells.shape[0]):
        # Pick either individual or group link
        link = None
        if isinstance(items_link, list):
            link = items_link[row]
        else:
            link = items_link

        tbl_body += '|' + rows_txt[row].ljust(first_col_len, ' ') + '|'
        for col in range(0, cells.shape[1]):
            tbl_body += format_cell_value_rst(cells[row, col], cell_len,
                                              color_scale, link) + '|'
        tbl_body += '\n'
        tbl_body += tbl_footer

    return tbl_body
>>>>>>> 4d31e543


def create_linked_probs(results_per_test, group_name, results_dir):
    """
<<<<<<< HEAD
    """
    # Count keeps track if it is the same problem but different starting point
    prev_name = ''
    count = 1

    linked_problems = []
    for test_idx, prob_results in enumerate(results_per_test):
        name = results_per_test[test_idx][0].problem.name
        if name == prev_name:
            count += 1
        else:
            count = 1
        prev_name = name
        name_index = name + ' ' + str(count)
        name = '`' + name_index + ' ' + \
               visual_pages.create(prob_results, group_name, results_dir, count)
        linked_problems.append(name)

    return linked_problems
=======
    Converts minimizer names into their "display names". For example
    to rename DTRS to "Trust region" or similar
    """

    display_names = names
    # Quick fix for DTRS name in version 3.8 - REMOVE
    for idx, minimizer in enumerate(names):
        if 'DTRS' == minimizer:
            display_names[idx] = 'Trust Region'

    return display_names


def build_items_links(comparison_type, comp_dim, using_errors):
    """
    Figure out the links from rst table cells to other pages/sections of pages.

    @param comparison_type :: whether this is a 'summary', or a full 'accuracy',
                              or 'runtime' table.
    @param comp_dim :: dimension (accuracy / runtime)
    @param using_errors :: whether using observational errors in cost functions

    @returns :: link or links to use from table cells.
    """
    if 'summary' == comparison_type:
        items_link = ['Minimizers_{0}_comparison_in_terms_of_{1}_nist_lower'.
                      format(weighted_suffix_string(using_errors), comp_dim),
                      'Minimizers_{0}_comparison_in_terms_of_{1}_nist_average'.
                      format(weighted_suffix_string(using_errors), comp_dim),
                      'Minimizers_{0}_comparison_in_terms_of_{1}_nist_higher'.
                      format(weighted_suffix_string(using_errors), comp_dim),
                      'Minimizers_{0}_comparison_in_terms_of_{1}_cutest'.
                      format(weighted_suffix_string(using_errors), comp_dim),
                      'Minimizers_{0}_comparison_in_terms_of_{1}_neutron_data'.
                      format(weighted_suffix_string(using_errors), comp_dim),
                      ]
    elif 'accuracy' == comparison_type or 'runtime' == comparison_type:
        if using_errors:
            items_link = 'FittingMinimizersComparisonDetailedWithWeights'
        else:
            items_link = 'FittingMinimizersComparisonDetailed'
    else:
        items_link = ''

    return items_link


def calc_cell_len_rst_table(columns_txt, items_link, cells, color_scale=None):
    """
    Calculate ascii character width needed for an RST table,
    using the length of the longest table cell.

    @param columns_txt :: list of the contents of the column headers
    @param items_link :: the links from rst table cells to other
                         pages/sections of pages
    @param cells :: the values of the results
    @param color_scale :: whether a color_scale is used or not
    @returns :: the length of the longest cell in a table
    """

    # The length of the longest header (minimizer name)
    max_header = len(max((col for col in columns_txt), key=len))
    # The value of the longest (once formatted) value in the table
    max_value = max(("%.4g" % cell for cell in np.nditer(cells)), key=len)

    # The length of the longest link reference
    # (angular bracket content present in summary tables)
    max_item = None
    if isinstance(items_link, list):
        max_item = max(items_link, key=len)
    else:
        items_link

    # Set cell length equal to the length of:
    # the longest combination of value, test name, and colour (plus padding)
    padding = 2
    cell_len = len(format_cell_value_rst(value=float(max_value),
                                         color_scale=color_scale,
                                         items_link=max_item).strip()) + padding
    # If the header is longer than any cell's contents,
    # i.e. is a group results table, use that length instead
    if cell_len < max_header:
        cell_len = max_header

    return cell_len


def calc_first_col_len(cell_len, rows_txt):
    """
    Calculate the first column length as it tends to be higher that all
    other columns.
    """

    first_col_len = cell_len
    for row_name in rows_txt:
        name_len = len(row_name)
        if name_len > first_col_len:
            first_col_len = name_len

    return first_col_len


def build_rst_table_header_chunks(first_col_len, cell_len, columns_txt):
    """
    Prepare the horizontal and vertical lines in the RST headers.

    @param first_col_len :: length (in characters) of the first column
    @param cell_len :: length of all other cells
    """

    tbl_header_top = '+'
    tbl_header_text = '|'
    tbl_header_bottom = '+'

    # First column in the header for the name of the test or statistics
    tbl_header_top += '-'.ljust(first_col_len, '-') + '+'
    tbl_header_text += ' '.ljust(first_col_len, ' ') + '|'
    tbl_header_bottom += '='.ljust(first_col_len, '=') + '+'
    for col_name in columns_txt:
        tbl_header_top += '-'.ljust(cell_len, '-') + '+'
        tbl_header_text += col_name.ljust(cell_len, ' ') + '|'
        tbl_header_bottom += '='.ljust(cell_len, '=') + '+'

    return tbl_header_top, tbl_header_text, tbl_header_bottom
>>>>>>> 4d31e543


def save_tables(tables_dir, table_data, use_errors, group_name, metric):
    """
<<<<<<< HEAD
=======
    Build the content string for a table cell, adding style/color tags
    if required.

    @param value :: the value of the result
    @param width :: the width of the longest table cell
    @param color_scale :: the colour scale used
    @param items_link :: the links from rst table cells to other
                         pages/sections of pages
    @returns :: the (formatted) contents of a cell

>>>>>>> 4d31e543
    """

    rst_table.save_table_to_file(results_dir=tables_dir, table_data=table_data,
                                 errors=use_errors, group_name=group_name,
                                 metric_type=metric,
                                 file_extension=FILENAME_EXT_TXT)
    rst_table.save_table_to_file(results_dir=tables_dir, table_data=table_data,
                                 errors=use_errors, group_name=group_name,
                                 metric_type=metric,
                                 file_extension=FILENAME_EXT_HTML)



<<<<<<< HEAD



=======
def save_table_to_file(results_dir, table_data, errors, group_name, metric_type,
                       file_extension):
    """
    Saves a group results table or overall results table to a given file type.

    @param table_data :: the results table
    @param errors :: whether to use observational errors
    @param group_name :: name of this group of problems
                         (example 'NIST "lower difficulty"', or 'Neutron data')
    @param metric_type :: the test type of the table data
                          (e.g. runtime, accuracy)
    @param file_extension :: the file type extension (e.g. html)
    """


    file_name = ('comparison_{weighted}_{version}_{metric_type}_{group_name}.'
                 .format(weighted=weighted_suffix_string(errors),
                         version=BENCHMARK_VERSION_STR, metric_type=metric_type,
                         group_name=group_name))
    file_name = os.path.join(results_dir, file_name)

    if file_extension == 'html':
        rst_content = '.. include:: ' + \
                      str(os.path.join(SCRIPT_DIR, 'color_definitions.txt'))
        rst_content += '\n' + table_data
        table_data = publish_string(rst_content, writer_name='html')
>>>>>>> 4d31e543


<<<<<<< HEAD

=======
    logger.info('Saved {file_name}{extension} to {working_directory}'.
                 format(file_name=file_name, extension=file_extension,
                        working_directory=results_dir))
>>>>>>> 4d31e543




<<<<<<< HEAD
=======
def make_result_tables_directory(results_dir, group_name):
    """
    Creates the results directory where the tables are located.
    e.g. fitbenchmarking/results/neutron/Tables/
    """
>>>>>>> 4d31e543




<|MERGE_RESOLUTION|>--- conflicted
+++ resolved
@@ -24,221 +24,28 @@
 
 from __future__ import (absolute_import, division, print_function)
 
-<<<<<<< HEAD
 import logging
-=======
-import os, logging, glob
-import numpy as np
->>>>>>> 4d31e543
 import mantid.simpleapi as msapi
-from docutils.core import publish_string
 
-<<<<<<< HEAD
 
 from utils.logging_setup import logger
 from result_processing import numpy_restables
 from result_processing import rst_table
 from result_processing import visual_pages
 from result_processing import misc
-=======
-import post_processing as postproc
-from logging_setup import logger
->>>>>>> 4d31e543
 
 # Some naming conventions for the output files
 FILENAME_SUFFIX_ACCURACY = 'acc'
 FILENAME_SUFFIX_RUNTIME = 'runtime'
 FILENAME_EXT_TXT = 'txt'
 FILENAME_EXT_HTML = 'html'
-<<<<<<< HEAD
-
-
-def save_results_tables(minimizers, results_per_test, group_name,
-                        use_errors, color_scale=None, results_dir=None):
-
-=======
-
-# Directory of this script (e.g. in source)
-SCRIPT_DIR = os.path.dirname(__file__)
 
 
 def save_results_tables(minimizers, results_per_test, group_name,
                         use_errors, color_scale=None, results_dir=None):
     """
-    Prints out results for a group of fit problems in accuracy and runtime
-    tables as a text file or html file, in rst format.
-
-    @param minimizers :: list of minimizer names
-    @param results_per_test :: result objects
-    @param problems_obj :: definitions of the test problems
-    @param group_name :: name of this group of problems (example
-                         'NIST "lower difficulty"', or 'Neutron data')
-    @param use_errors :: whether to use observational errors
-    @param simple_text :: whether to print the tables in a simple text format
-    @param rst :: whether to print the tables in rst format. They are printed
-                  to the standard outputs and to files following specific
-                  naming conventions
-    @param save_to_file :: If rst=True, whether to save the tables to files
-                           following specific naming conventions
-    @param color_scale :: threshold-color pairs. This is used for RST tables.
-                          The number of levels must be consistent with the
-                          style sheet used in the documentation pages
-                          (5 at the moment).
-    @param results_dir :: directory where all the results are stored
     """
 
-    tables_dir = make_result_tables_directory(results_dir, group_name)
-    linked_problems = build_indiv_linked_problems(results_per_test, group_name,
-                                                  results_dir)
-
-    accuracy_tbl, runtime_tbl = \
-    postproc.calc_accuracy_runtime_tbls(results_per_test, minimizers)
-    norm_acc_rankings, norm_runtimes, sum_cells_acc, sum_cells_runtime = \
-    postproc.calc_norm_summary_tables(accuracy_tbl, runtime_tbl)
-
-    # Save accuracy table for this group of fit problems
-    tbl_acc_indiv = build_rst_table(minimizers, linked_problems,
-                                    norm_acc_rankings,
-                                    comparison_type='accuracy',
-                                    comparison_dim='',
-                                    using_errors=use_errors,
-                                    color_scale=color_scale)
-    save_tables(tables_dir, tbl_acc_indiv, use_errors, group_name,
-                FILENAME_SUFFIX_ACCURACY)
-    # Save runtime table for this group of fit problems
-    tbl_runtime_indiv = build_rst_table(minimizers, linked_problems,
-                                        norm_runtimes,
-                                        comparison_type='runtime',
-                                        comparison_dim='',
-                                        using_errors=use_errors,
-                                        color_scale=color_scale)
-
-    save_tables(tables_dir, tbl_acc_indiv, use_errors, group_name,
-                FILENAME_SUFFIX_RUNTIME)
-
-    logging.shutdown()
-
-
-def save_tables(tables_dir, table_data, use_errors, group_name, metric):
-    """
-    Helper function that saves rst tables in all the formats available
-    """
-
-    save_table_to_file(results_dir=tables_dir, table_data=table_data,
-                       errors=use_errors, group_name=group_name,
-                       metric_type=metric,
-                       file_extension=FILENAME_EXT_TXT)
-    save_table_to_file(results_dir=tables_dir, table_data=table_data,
-                       errors=use_errors, group_name=group_name,
-                       metric_type=metric,
-                       file_extension=FILENAME_EXT_HTML)
-
-
-def build_indiv_linked_problems(results_per_test, group_name, results_dir):
-    """
-    Makes a list of linked problem names which would be used for the
-    rows of the first column of the tables of individual results.
-
-    @param results_per_test :: results as produces by the fitting tests
-    @param group_name :: name of the group (NIST, Neutron data, etc.) this
-                         problem is part of
-
-    @returns :: list of problems with their description link tags
-    """
-
-    # Count keeps track if it is the same problem but different starting point
-    prev_name = ''
-    count = 1
-
-    linked_problems = []
-
-    for test_idx, prob_results in enumerate(results_per_test):
-        name = results_per_test[test_idx][0].problem.name
-        if name == prev_name:
-            count += 1
-        else:
-            count = 1
-        prev_name = name
-        name_index = name + ' ' + str(count)
-        name = '`' + name_index + ' ' + \
-               build_visual_display_page(prob_results, group_name, results_dir,
-                                         count)
-        linked_problems.append(name)
-
-    return linked_problems
-
-
-def setup_nist_VDpage_misc(linked_name, function_def, results_dir):
-    """
-    Helper function that sets up the directory, function details table
-    and see also link for the NIST data
-    """
-    support_pages_dir = os.path.join(results_dir, "nist", "tables",
-                                     "support_pages")
-    details_table = fit_details_rst_table(function_def)
-    see_also_link = 'See also:\n ' + linked_name + \
-                    '\n on NIST website\n\n'
-
-    return support_pages_dir, details_table, see_also_link
-
-
-def setup_neutron_VDpage_misc(function_def, results_dir):
-    """
-    Helper function that sets up the directory, function details table
-    and see also link for the NEUTRON data
-    """
-    support_pages_dir = os.path.join(results_dir, "neutron", "tables",
-                                     "support_pages")
-    details_table = fit_details_rst_table(function_def)
-    see_also_link = ''
-
-    return support_pages_dir, details_table, see_also_link
-
-
-def setup_VDpage_misc(group_name, problem_name, res_obj, results_dir, count):
-    """
-    Setup miscellaneous data for visual display page.
-    """
-    # Group specific path and other misc stuff
-    if 'nist' in group_name:
-        support_pages_dir, fit_function_details_table, see_also_link = \
-        setup_nist_VDpage_misc(res_obj.problem.linked_name,
-                               res_obj.function_def, results_dir)
-    elif 'neutron' in group_name:
-        support_pages_dir, fit_function_details_table, see_also_link = \
-        setup_neutron_VDpage_misc(res_obj.function_def, results_dir)
-
-    file_name = (group_name + '_' + problem_name + '_' + str(count)).lower()
-    file_path = os.path.join(support_pages_dir, file_name)
-
-    return support_pages_dir, file_path, fit_function_details_table, see_also_link
-
-
-def get_figures_path(support_pages_dir, problem_name, count):
-
-    figures_dir = os.path.join(support_pages_dir, 'figures')
-    figure_data = os.path.join(figures_dir, "Data_Plot_" + problem_name +
-                               "_" + str(count) + ".png")
-    figure_fit = os.path.join(figures_dir, "Fit_for_" + problem_name +
-                              "_" + str(count) + ".png")
-    figure_start = os.path.join(figures_dir, "start_for_" + problem_name +
-                                "_" + str(count) + ".png")
-
-    # If OS is Windows, then need to add prefix 'file:///'
-    if os.name == 'nt':
-        figure_data = 'file:///' + figure_data
-        figure_fit = 'file:///' + figure_fit
-        figure_start = 'file:///' + figure_start
-
-    return figure_data, figure_fit, figure_start
-
-
-def build_visual_display_page(prob_results, group_name, results_dir, count):
->>>>>>> 4d31e543
-    """
-    """
-
-<<<<<<< HEAD
     tables_dir = misc.make_restables_dir(results_dir, group_name)
     linked_problems = create_linked_probs(results_per_test, group_name,
                                           results_dir)
@@ -272,318 +79,10 @@
                 FILENAME_SUFFIX_RUNTIME)
 
     logging.shutdown()
-=======
-    # Get the best result for a group
-    gb = min((result for result in prob_results),
-              key=lambda result: result.chi_sq)
-
-    # Remove commas and replace space with underscore in problem name
-    problem_name = gb.problem.name.replace(',', '')
-    problem_name = problem_name.replace(' ','_')
-
-    # Set up miscellaneous stuff and generate rst_link
-    support_pages_dir, file_path, fit_function_details_table, see_also_link = \
-    setup_VDpage_misc(group_name, problem_name, gb, results_dir, count)
-
-    rst_file_path = file_path.replace('\\', '/')
-    rst_link = "<file:///" + '' + rst_file_path + "." + \
-                FILENAME_EXT_HTML + ">`__"
-
-    # Get paths to figures
-    figure_data, figure_fit, figure_start = \
-    get_figures_path(support_pages_dir, problem_name, count)
-
-    # Create and save rst page
-    rst_text = create_rst_page(gb.problem.name, figure_data, figure_start,
-                               figure_fit, fit_function_details_table,
-                               gb.minimizer, see_also_link)
-    save_VDpages(rst_text, problem_name, file_path)
-
-    return rst_link
-
-
-def generate_rst_title(problem_name):
-    """
-    Helper function that generates a title for an rst page, containing
-    the name of the problem.
-    """
-
-    title = '=' * len(problem_name) + '\n'
-    title += problem_name + '\n'
-    title += '=' * len(problem_name) + '\n\n'
-
-    return title
-
-
-def generate_rst_data_plot(figure_data):
-    """
-    Helper function that generates an rst figure of the data plot png image
-    contained at path figure_data.
-    """
-
-    data_plot = 'Data Plot' + '\n'
-    data_plot += ('-' * len(data_plot)) + '\n\n'
-    data_plot += '*Plot of the data considered in the problem*\n\n'
-    data_plot += ('.. image:: ' + figure_data + '\n' +
-                  '   :align: center' + '\n\n')
-
-    return data_plot
-
-
-def generate_rst_starting_plot(figure_start, fit_function_details_table):
-    """
-    Helper function that generates an rst figure of the starting guess plot
-    png image contained at path figure_start.
-    """
-    starting_plot = 'Plot of the initial starting guess' + '\n'
-    starting_plot += ('-' * len(starting_plot)) + '\n\n'
-    starting_plot += '*Functions*:\n\n'
-    starting_plot += fit_function_details_table
-
-    starting_plot += ('.. figure:: ' + figure_start  + '\n' +
-                      '   :align: center' + '\n\n')
-
-    return starting_plot
-
-
-def generate_rst_solution_plot(figure_fit, minimizer):
-    """
-    Helper function that generates an rst figure of the fitted problem
-    png image contained at path figure_fit.
-    """
-
-    solution_plot = 'Plot of the solution found' + '\n'
-    solution_plot += ('-' * len(solution_plot)) + '\n\n'
-    solution_plot += '*Minimizer*: ' + minimizer + '\n\n'
-    solution_plot += ('.. figure:: ' + figure_fit + '\n' +
-                      '   :align: center' + '\n\n')
-
-    return solution_plot
-
-
-def create_rst_page(name, figure_data, figure_start, figure_fit, details_table,
-                    minimizer, see_also_link):
-    """
-    Creates an rst page containing a title and 3 figures, with a detailed
-    table about the fit on the last figure.
-    """
-
-    space = "|\n|\n|\n\n"
-    title = generate_rst_title(name)
-    data_plot = generate_rst_data_plot(figure_data)
-    starting_plot = generate_rst_starting_plot(figure_start, details_table)
-    solution_plot = generate_rst_solution_plot(figure_fit, minimizer)
-
-    rst_text = title + space + data_plot + starting_plot + solution_plot + \
-               space + see_also_link
-
-    return rst_text
-
-
-def save_VDpages(rst_text, prob_name, file_path):
-    """
-    Helper function that saves the rst page into text and html after
-    converting it to html.
-    """
-
-    html = publish_string(rst_text, writer_name='html')
-    with open(file_path + '.' + FILENAME_EXT_TXT, 'w') as visual_rst:
-        print(html, file=visual_rst)
-        logger.info('Saved {prob_name}.{extension} to {working_directory}'.
-                     format(prob_name=prob_name, extension=FILENAME_EXT_TXT,
-                            working_directory=file_path))
-
-    with open(file_path + '.' + FILENAME_EXT_HTML, 'w') as visual_html:
-        print(html, file=visual_html)
-        logger.info('Saved {prob_name}.{extension} to {working_directory}'.
-                     format(prob_name=prob_name, extension=FILENAME_EXT_HTML,
-                            working_directory=file_path))
-
-
-def fit_details_rst_table(functions_str):
-    """
-    Builds an rst table containing the functional form and the parameters
-    given the function definition string of the problem.
-    """
-    functions = functions_str.split(';')
-    func_names = []
-    func_params = []
-    for function in functions:
-        # If string contains UserFunction then it means it is a nist problem
-        # Otherwise it is a neutron problem
-        if 'UserFunction' in function:
-            func_names, func_params = parse_nist_function_def(function)
-        else:
-            func_names, func_params = \
-            parse_neutron_function_def(function, func_names, func_params)
-
-    name_header_dim, params_header_dim = \
-    fit_details_table_hdims(func_names, func_params)
-    header = generate_fit_det_header(name_header_dim, params_header_dim)
-    body = generate_fit_det_body(func_names, func_params,
-                                 name_header_dim, params_header_dim)
-    tbl = header + body + '\n'
-
-    return tbl
-
-
-def parse_nist_function_def(function):
-    """
-    Helper function that parses the function definition of a nist problem
-    and returns the function name and parameters.
-    """
-    first_comma = function.find(',')
-    second_comma = function.find(',', first_comma + 1)
-    function_name = function[first_comma+10:second_comma]
-    function_parameters = function[second_comma+2:-1]
-    function_parameters = function_parameters.replace(',', ', ')
-
-    return [function_name], [function_parameters]
-
-
-def parse_neutron_function_def(function, function_names, function_parameters):
-    """
-    Helper function that parses the function definition of a neutron problem
-    and returns the function name and parameters.
-    """
-    first_comma = function.find(',')
-    if first_comma != -1:
-        function_names.append(function[5:first_comma])
-        function_parameters.append(function[first_comma+1:])
-    else:
-        function_names.append(function[5:])
-        function_parameters.append('Use default parameter values')
-
-    for idx in range(0, len(function_parameters)):
-        function_parameters[idx] = function_parameters[idx].replace(',', ', ')
-
-    return function_names, function_parameters
-
-
-def fit_details_table_hdims(function_names, function_parameters):
-    """
-    Helper function that resolves the header dimensions of the fit details
-    table present in the rst visual display page.
-    """
-
-    name_header_dim = max(len(name) for name in function_names)
-    params_header_dim = max(len(parameter) for parameter in function_parameters)
-
-    if name_header_dim < 4:
-        name_header_dim = 4
-    if params_header_dim < 10:
-        params_header_dim = 10
-
-    return name_header_dim, params_header_dim
-
-
-def generate_fit_det_header(name_dim, params_dim):
-    """
-    Generates header of table containing the fit details.
-    """
-
-    header = ''
-    header += '+-' + '-'*name_dim + '-+-' + '-'*params_dim + '-+\n'
-    header += ('| ' + 'Form' + ' '*(name_dim-4) + ' ' +
-               '| ' + 'Parameters' + ' '*(params_dim-10) + ' |\n')
-    header += '+=' + '='*name_dim + '=+=' + '='*params_dim + '=+\n'
-
-    return header
-
-
-def generate_fit_det_body(func_names, func_params, name_dim, params_dim):
-    """
-    Generates the body of table containing fit details.
-    """
-
-    body = ''
-    for idx in range(0, len(func_names)):
-
-        body += ('| ' + func_names[idx] +
-                 ' '*(name_dim-len(func_names[idx])) + ' ' +
-                 '| ' + func_params[idx] +
-                 ' '*(params_dim-len(func_params[idx])) + ' |\n')
-        body += '+-' + '-'*name_dim + '-+-' + '-'*params_dim + '-+\n'
-
-    return body
-
-
-def build_rst_table(columns_txt, rows_txt, cells, comparison_type,
-                    comparison_dim, using_errors, color_scale=None):
-    """"
-    Builds an RST table as a string, given the list of column and row headers,
-    and a 2D numpy array with values for the cells.
-    This can be tricky/counterintuitive, see:
-    http://docutils.sourceforge.net/docs/dev/rst/problems.html
-
-    @param columns_txt :: the text for the columns, one item per column
-    @param rows_txt :: the text for the rows (will go in the leftmost column)
-    @param cells :: a 2D numpy array with as many rows as items have been given
-    in rows_txt, and as many columns as items have been given in columns_txt
-
-    @param comparison_type :: whether this is a 'summary', or a full 'accuracy',
-                              or 'runtime' table.
-    @param comparison_dim :: dimension (accuracy / runtime)
-    @param using_errors :: whether this comparison uses errors in the cost
-                           function (weighted or unweighted), required to link
-                           the table properly
-
-    @param color_scale :: list with pairs of threshold value - color,
-                          to produce color tags for the cells
-    """
-
-    columns_txt = display_name_for_minimizers(columns_txt)
-    items_link = build_items_links(comparison_type, comparison_dim,
-                                   using_errors)
-    cell_len = calc_cell_len_rst_table(columns_txt, items_link, cells,
-                                       color_scale)
-
-    # The first column tends to be disproportionately long if it has a link
-    first_col_len = calc_first_col_len(cell_len, rows_txt)
-    tbl_header_top, tbl_header_text, tbl_header_bottom = \
-    build_rst_table_header_chunks(first_col_len, cell_len, columns_txt)
-
-    tbl_header = tbl_header_top + '\n' + tbl_header_text + '\n' + \
-                 tbl_header_bottom + '\n'
-
-    # The footer is in general the delimiter between rows,
-    # including the last one
-    tbl_footer = tbl_header_top + '\n'
-    tbl_body = create_rst_table_body(cells, items_link, rows_txt, first_col_len,
-                                     cell_len, color_scale, tbl_footer)
-
-    return tbl_header  + tbl_body
-
-
-def create_rst_table_body(cells, items_link, rows_txt, first_col_len, cell_len,
-                          color_scale, tbl_footer):
-    """
-    Creates the body of the rst table that holds all the fitting results.
-    """
-
-    tbl_body = ''
-    for row in range(0, cells.shape[0]):
-        # Pick either individual or group link
-        link = None
-        if isinstance(items_link, list):
-            link = items_link[row]
-        else:
-            link = items_link
-
-        tbl_body += '|' + rows_txt[row].ljust(first_col_len, ' ') + '|'
-        for col in range(0, cells.shape[1]):
-            tbl_body += format_cell_value_rst(cells[row, col], cell_len,
-                                              color_scale, link) + '|'
-        tbl_body += '\n'
-        tbl_body += tbl_footer
-
-    return tbl_body
->>>>>>> 4d31e543
 
 
 def create_linked_probs(results_per_test, group_name, results_dir):
     """
-<<<<<<< HEAD
     """
     # Count keeps track if it is the same problem but different starting point
     prev_name = ''
@@ -603,149 +102,10 @@
         linked_problems.append(name)
 
     return linked_problems
-=======
-    Converts minimizer names into their "display names". For example
-    to rename DTRS to "Trust region" or similar
-    """
-
-    display_names = names
-    # Quick fix for DTRS name in version 3.8 - REMOVE
-    for idx, minimizer in enumerate(names):
-        if 'DTRS' == minimizer:
-            display_names[idx] = 'Trust Region'
-
-    return display_names
-
-
-def build_items_links(comparison_type, comp_dim, using_errors):
-    """
-    Figure out the links from rst table cells to other pages/sections of pages.
-
-    @param comparison_type :: whether this is a 'summary', or a full 'accuracy',
-                              or 'runtime' table.
-    @param comp_dim :: dimension (accuracy / runtime)
-    @param using_errors :: whether using observational errors in cost functions
-
-    @returns :: link or links to use from table cells.
-    """
-    if 'summary' == comparison_type:
-        items_link = ['Minimizers_{0}_comparison_in_terms_of_{1}_nist_lower'.
-                      format(weighted_suffix_string(using_errors), comp_dim),
-                      'Minimizers_{0}_comparison_in_terms_of_{1}_nist_average'.
-                      format(weighted_suffix_string(using_errors), comp_dim),
-                      'Minimizers_{0}_comparison_in_terms_of_{1}_nist_higher'.
-                      format(weighted_suffix_string(using_errors), comp_dim),
-                      'Minimizers_{0}_comparison_in_terms_of_{1}_cutest'.
-                      format(weighted_suffix_string(using_errors), comp_dim),
-                      'Minimizers_{0}_comparison_in_terms_of_{1}_neutron_data'.
-                      format(weighted_suffix_string(using_errors), comp_dim),
-                      ]
-    elif 'accuracy' == comparison_type or 'runtime' == comparison_type:
-        if using_errors:
-            items_link = 'FittingMinimizersComparisonDetailedWithWeights'
-        else:
-            items_link = 'FittingMinimizersComparisonDetailed'
-    else:
-        items_link = ''
-
-    return items_link
-
-
-def calc_cell_len_rst_table(columns_txt, items_link, cells, color_scale=None):
-    """
-    Calculate ascii character width needed for an RST table,
-    using the length of the longest table cell.
-
-    @param columns_txt :: list of the contents of the column headers
-    @param items_link :: the links from rst table cells to other
-                         pages/sections of pages
-    @param cells :: the values of the results
-    @param color_scale :: whether a color_scale is used or not
-    @returns :: the length of the longest cell in a table
-    """
-
-    # The length of the longest header (minimizer name)
-    max_header = len(max((col for col in columns_txt), key=len))
-    # The value of the longest (once formatted) value in the table
-    max_value = max(("%.4g" % cell for cell in np.nditer(cells)), key=len)
-
-    # The length of the longest link reference
-    # (angular bracket content present in summary tables)
-    max_item = None
-    if isinstance(items_link, list):
-        max_item = max(items_link, key=len)
-    else:
-        items_link
-
-    # Set cell length equal to the length of:
-    # the longest combination of value, test name, and colour (plus padding)
-    padding = 2
-    cell_len = len(format_cell_value_rst(value=float(max_value),
-                                         color_scale=color_scale,
-                                         items_link=max_item).strip()) + padding
-    # If the header is longer than any cell's contents,
-    # i.e. is a group results table, use that length instead
-    if cell_len < max_header:
-        cell_len = max_header
-
-    return cell_len
-
-
-def calc_first_col_len(cell_len, rows_txt):
-    """
-    Calculate the first column length as it tends to be higher that all
-    other columns.
-    """
-
-    first_col_len = cell_len
-    for row_name in rows_txt:
-        name_len = len(row_name)
-        if name_len > first_col_len:
-            first_col_len = name_len
-
-    return first_col_len
-
-
-def build_rst_table_header_chunks(first_col_len, cell_len, columns_txt):
-    """
-    Prepare the horizontal and vertical lines in the RST headers.
-
-    @param first_col_len :: length (in characters) of the first column
-    @param cell_len :: length of all other cells
-    """
-
-    tbl_header_top = '+'
-    tbl_header_text = '|'
-    tbl_header_bottom = '+'
-
-    # First column in the header for the name of the test or statistics
-    tbl_header_top += '-'.ljust(first_col_len, '-') + '+'
-    tbl_header_text += ' '.ljust(first_col_len, ' ') + '|'
-    tbl_header_bottom += '='.ljust(first_col_len, '=') + '+'
-    for col_name in columns_txt:
-        tbl_header_top += '-'.ljust(cell_len, '-') + '+'
-        tbl_header_text += col_name.ljust(cell_len, ' ') + '|'
-        tbl_header_bottom += '='.ljust(cell_len, '=') + '+'
-
-    return tbl_header_top, tbl_header_text, tbl_header_bottom
->>>>>>> 4d31e543
 
 
 def save_tables(tables_dir, table_data, use_errors, group_name, metric):
     """
-<<<<<<< HEAD
-=======
-    Build the content string for a table cell, adding style/color tags
-    if required.
-
-    @param value :: the value of the result
-    @param width :: the width of the longest table cell
-    @param color_scale :: the colour scale used
-    @param items_link :: the links from rst table cells to other
-                         pages/sections of pages
-    @returns :: the (formatted) contents of a cell
-
->>>>>>> 4d31e543
     """
 
     rst_table.save_table_to_file(results_dir=tables_dir, table_data=table_data,
@@ -759,60 +119,17 @@
 
 
 
-<<<<<<< HEAD
-
-
-
-=======
-def save_table_to_file(results_dir, table_data, errors, group_name, metric_type,
-                       file_extension):
-    """
-    Saves a group results table or overall results table to a given file type.
-
-    @param table_data :: the results table
-    @param errors :: whether to use observational errors
-    @param group_name :: name of this group of problems
-                         (example 'NIST "lower difficulty"', or 'Neutron data')
-    @param metric_type :: the test type of the table data
-                          (e.g. runtime, accuracy)
-    @param file_extension :: the file type extension (e.g. html)
-    """
-
-
-    file_name = ('comparison_{weighted}_{version}_{metric_type}_{group_name}.'
-                 .format(weighted=weighted_suffix_string(errors),
-                         version=BENCHMARK_VERSION_STR, metric_type=metric_type,
-                         group_name=group_name))
-    file_name = os.path.join(results_dir, file_name)
-
-    if file_extension == 'html':
-        rst_content = '.. include:: ' + \
-                      str(os.path.join(SCRIPT_DIR, 'color_definitions.txt'))
-        rst_content += '\n' + table_data
-        table_data = publish_string(rst_content, writer_name='html')
->>>>>>> 4d31e543
-
-
-<<<<<<< HEAD
-
-=======
-    logger.info('Saved {file_name}{extension} to {working_directory}'.
-                 format(file_name=file_name, extension=file_extension,
-                        working_directory=results_dir))
->>>>>>> 4d31e543
 
 
 
 
-<<<<<<< HEAD
-=======
-def make_result_tables_directory(results_dir, group_name):
-    """
-    Creates the results directory where the tables are located.
-    e.g. fitbenchmarking/results/neutron/Tables/
-    """
->>>>>>> 4d31e543
 
 
 
 
+
+
+
+
+
+
