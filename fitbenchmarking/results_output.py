"""
Produce output tables from fitting benchmarking results, in different
formats such as RST and plain text.
"""
# Copyright &copy; 2016 ISIS Rutherford Appleton Laboratory, NScD
# Oak Ridge National Laboratory & European Spallation Source
#
# This file is part of Mantid.
# Mantid is free software; you can redistribute it and/or modify
# it under the terms of the GNU General Public License as published by
# the Free Software Foundation; either version 3 of the License, or
# (at your option) any later version.
#
# Mantid is distributed in the hope that it will be useful,
# but WITHOUT ANY WARRANTY; without even the implied warranty of
# MERCHANTABILITY or FITNESS FOR A PARTICULAR PURPOSE.  See the
# GNU General Public License for more details.
#
# You should have received a copy of the GNU General Public License
# along with this program.  If not, see <http://www.gnu.org/licenses/>.
#
# File change history is stored at: <https://github.com/mantidproject/mantid>.
# Code Documentation is available at: <http://doxygen.mantidproject.org>

from __future__ import (absolute_import, division, print_function)

import numpy as np
import glob
from docutils.core import publish_string
import post_processing as postproc
import os
import mantid.simpleapi as msapi


# older version of numpy does not support nanmean and nanmedian
# and nanmean and nanmedian was removed in scipy 0.18 in favor of numpy
# so try numpy first then scipy.stats
try:
    from numpy import nanmean, nanmedian
except ImportError:
    from scipy.stats import nanmean, nanmedian

# Some naming conventions for the output files
BENCHMARK_VERSION_STR = 'v3.8'
FILENAME_SUFFIX_ACCURACY = 'acc'
FILENAME_SUFFIX_RUNTIME = 'runtime'
FILENAME_EXT_TXT = 'txt'
FILENAME_EXT_HTML = 'html'
# Directory of where the script is called from (e.g. MantidPlot dir)
WORKING_DIR = os.getcwd()
# Directory of this script (e.g. in source)
SCRIPT_DIR = os.path.dirname(__file__)


def print_group_results_tables(minimizers, results_per_test, problems_obj, group_name, use_errors,
                               simple_text=True, rst=False, save_to_file=False, color_scale=None,
                               results_dir=None):

    """
    Prints out results for a group of fit problems in accuracy and runtime tables, in a summary
    format and both as simple text, rst format and/or to file depending on input arguments

    @param minimizers :: list of minimizer names
    @param results_per_test :: result objects
    @param problems_obj :: definitions of the test problems
    @param group_name :: name of this group of problems (example 'NIST "lower difficulty"', or
                         'Neutron data')
    @param use_errors :: whether to use observational errors
    @param simple_text :: whether to print the tables in a simple text format
    @param rst :: whether to print the tables in rst format. They are printed to the standard outputs
                  and to files following specific naming conventions
    @param save_to_file :: If rst=True, whether to save the tables to files following specific naming conventions
    @param color_scale :: threshold-color pairs. This is used for RST tables. The number of levels
                          must be consistent with the style sheet used in the documentation pages (5
                          at the moment).
    """
    tables_dir = make_result_tables_directory(results_dir, group_name)

    linked_problems = build_indiv_linked_problems(results_per_test, group_name, results_dir)
    accuracy_tbl, runtime_tbl = postproc.calc_accuracy_runtime_tbls(results_per_test, minimizers)
    norm_acc_rankings, norm_runtimes, summary_cells_acc, summary_cells_runtime = \
        postproc.calc_norm_summary_tables(accuracy_tbl, runtime_tbl)

    if rst:
        # print out accuracy table for this group of fit problems
        tbl_acc_indiv = build_rst_table(minimizers, linked_problems, norm_acc_rankings,
                                        comparison_type='accuracy', comparison_dim='',
                                        using_errors=use_errors, color_scale=color_scale)

        if save_to_file:
            save_table_to_file(results_dir=tables_dir, table_data=tbl_acc_indiv, errors=use_errors, group_name=group_name,
                               metric_type=FILENAME_SUFFIX_ACCURACY, file_extension=FILENAME_EXT_TXT)
            save_table_to_file(results_dir=tables_dir, table_data=tbl_acc_indiv, errors=use_errors, group_name=group_name,
                               metric_type=FILENAME_SUFFIX_ACCURACY, file_extension=FILENAME_EXT_HTML)

        # print out runtime table for this group of fit problems
        tbl_runtime_indiv = build_rst_table(minimizers, linked_problems, norm_runtimes,
                                            comparison_type='runtime', comparison_dim='',
                                            using_errors=use_errors, color_scale=color_scale)

        if save_to_file:
            save_table_to_file(results_dir=tables_dir, table_data=tbl_runtime_indiv, errors=use_errors, group_name=group_name,
                               metric_type=FILENAME_SUFFIX_RUNTIME, file_extension=FILENAME_EXT_TXT)
            save_table_to_file(results_dir=tables_dir, table_data=tbl_runtime_indiv, errors=use_errors, group_name=group_name,
                               metric_type=FILENAME_SUFFIX_RUNTIME, file_extension=FILENAME_EXT_HTML)



def build_indiv_linked_problems(results_per_test, group_name, results_dir):
    """
    Makes a list of linked problem names which would be used for the
    rows of the first column of the tables of individual results.

    @param results_per_test :: results as produces by the fitting tests
    @param group_name :: name of the group (NIST, Neutron data, etc.) this problem is part of

    @returns :: list of problems with their description link tags
    """
    prev_name = ''
    prob_count = 1
    linked_problems = []

    for test_idx, prob_results in enumerate(results_per_test):
        if 'nist_' in group_name:
            linked_problems.append(results_per_test[test_idx][0].problem.linked_name)

        elif 'neutron' in group_name:

            raw_name = results_per_test[test_idx][0].problem.name
            name = raw_name.split('.')[0]

            if name == prev_name:
                prob_count += 1
            else:
                prob_count = 1

            prev_name = name
            name_index = name + ' ' + str(prob_count)
            name = '`' + name + ' ' + build_visual_display_page(prob_results, group_name, results_dir)
            linked_problems.append(name)

    return linked_problems


def build_visual_display_page(prob_results, group_name, results_dir):
    """
    Builds a page containing details of the best fit for a problem.
    @param prob_results:: the list of results for a problem
    @param group_name :: the name of the group, e.g. "nist_lower"
    """

<<<<<<< HEAD
=======
    # Directory that holds all the visual display pages
    VDPages_dir = os.path.join(results_dir, "neutron", "VDPages")

>>>>>>> 80c213fe
    # Get the best result for a group
    gb = min((result for result in prob_results), key=lambda result: result.fit_chi_sq)
    commaless_problem_name = gb.problem.name.replace(',', '')
    problem_name = commaless_problem_name.replace(' ','_')

    file_name = (group_name + '_' + problem_name).lower()
<<<<<<< HEAD

    # Get path to the figures
    current_dir = os.path.dirname(os.path.realpath(__file__))
    figures_dir = os.path.join(current_dir, 'results', 'neutron', 'Figures')
    file_name = os.path.join(figures_dir, file_name)

    figure_data = os.path.join(figures_dir, "Data_Plot_" + problem_name + "_1" + ".png")
    figure_fit = os.path.join(figures_dir, "Fit_for_" + problem_name + "_1" + ".png")
    figure_start = os.path.join(figures_dir, "start_for_" + problem_name + "_1" + ".png")
=======
    file_name = os.path.join(VDPages_dir, file_name)

    rst_file_name = file_name.replace('\\', '/')
    rst_link = "<file:///" +'' + rst_file_name + "." + FILENAME_EXT_HTML + ">`__"
>>>>>>> 80c213fe

    # Create various page headings, ensuring the adornment is (at least) the length of the title
    title = '=' * len(gb.problem.name) + '\n'
    title += gb.problem.name + '\n'
    title += '=' * len(gb.problem.name) + '\n\n'
    data_plot = 'Plot of the data' + '\n'
    data_plot += ('-' * len(data_plot)) + '\n\n'
    data_plot += '.. image:: ' + figure_data + '\n\n'
    starting_plot = 'Plot of the initial starting guess' + '\n'
    starting_plot += ('-' * len(starting_plot)) + '\n\n'
    starting_plot += '.. figure:: ' + figure_start  + '\n\n'
    solution_plot = 'Plot of the solution found' + '\n'
    solution_plot += ('-' * len(solution_plot)) + '\n\n'
    solution_plot += '.. figure:: ' + figure_fit + '\n\n'
    rst_text = title + data_plot + starting_plot + solution_plot

    html = publish_string(rst_text, writer_name='html')
    with open(file_name + '.' + FILENAME_EXT_TXT, 'w') as visual_rst:
        print(html, file=visual_rst)
        print('Saved {file_name}.{extension} to {working_directory}'.
              format(file_name=file_name, extension=FILENAME_EXT_TXT, working_directory=WORKING_DIR))
    with open(file_name + '.' + FILENAME_EXT_HTML, 'w') as visual_html:
        print(html, file=visual_html)
        print('Saved {file_name}.{extension} to {working_directory}'.
              format(file_name=file_name, extension=FILENAME_EXT_HTML, working_directory=WORKING_DIR))

    return rst_link


def build_rst_table(columns_txt, rows_txt, cells, comparison_type, comparison_dim,
                    using_errors, color_scale=None):
    """"
    Builds an RST table as a string, given the list of column and row headers,
    and a 2D numpy array with values for the cells.
    This can be tricky/counterintuitive, see:
    http://docutils.sourceforge.net/docs/dev/rst/problems.html

    @param columns_txt :: the text for the columns, one item per column
    @param rows_txt :: the text for the rows (will go in the leftmost column)
    @param cells :: a 2D numpy array with as many rows as items have been given
    in rows_txt, and as many columns as items have been given in columns_txt

    @param comparison_type :: whether this is a 'summary', or a full 'accuracy', or 'runtime'
                              table.
    @param comparison_dim :: dimension (accuracy / runtime)
    @param using_errors :: whether this comparison uses errors in the cost function
    (weighted or unweighted), required to link the table properly

    @param color_scale :: list with pairs of threshold value - color, to produce color
    tags for the cells
    """
    columns_txt = display_name_for_minimizers(columns_txt)

    items_link = build_items_links(comparison_type, comparison_dim, using_errors)

    cell_len = calc_cell_len_rst_table(columns_txt, items_link, cells, color_scale)

    # The first column tends to be disproportionately long if it has a link
    first_col_len = calc_first_col_len(cell_len, rows_txt)

    tbl_header_top, tbl_header_text, tbl_header_bottom = build_rst_table_header_chunks(first_col_len, cell_len,
                                                                                       columns_txt)

    tbl_header = tbl_header_top + '\n' + tbl_header_text + '\n' + tbl_header_bottom + '\n'
    # the footer is in general the delimiter between rows, including the last one
    tbl_footer = tbl_header_top + '\n'

    tbl_body = ''
    for row in range(0, cells.shape[0]):
        # Pick either individual or group link
        if isinstance(items_link, list):
            link = items_link[row]
        else:
            link = items_link

        tbl_body += '|' + rows_txt[row].ljust(first_col_len, ' ') + '|'
        for col in range(0, cells.shape[1]):
            tbl_body += format_cell_value_rst(cells[row, col], cell_len, color_scale, link) + '|'

        tbl_body += '\n'
        tbl_body += tbl_footer

    return tbl_header  + tbl_body


def display_name_for_minimizers(names):
    """
    Converts minimizer names into their "display names". For example
    to rename DTRS to "Trust region" or similar

    """
    display_names = names
    # Quick fix for DTRS name in version 3.8 - REMOVE
    for idx, minimizer in enumerate(names):
        if 'DTRS' == minimizer:
            display_names[idx] = 'Trust Region'

    return display_names


def build_items_links(comparison_type, comparison_dim, using_errors):
    """
    Figure out the links from rst table cells to other pages/sections of pages.

    @param comparison_type :: whether this is a 'summary', or a full 'accuracy', or 'runtime' table.
    @param comparison_dim :: dimension (accuracy / runtime)
    @param using_errors :: whether using observational errors in cost functions

    @returns :: link or links to use from table cells.
    """
    if 'summary' == comparison_type:
        items_link = ['Minimizers_{0}_comparison_in_terms_of_{1}_nist_lower'.
                      format(weighted_suffix_string(using_errors), comparison_dim),
                      'Minimizers_{0}_comparison_in_terms_of_{1}_nist_average'.
                      format(weighted_suffix_string(using_errors), comparison_dim),
                      'Minimizers_{0}_comparison_in_terms_of_{1}_nist_higher'.
                      format(weighted_suffix_string(using_errors), comparison_dim),
                      'Minimizers_{0}_comparison_in_terms_of_{1}_cutest'.
                      format(weighted_suffix_string(using_errors), comparison_dim),
                      'Minimizers_{0}_comparison_in_terms_of_{1}_neutron_data'.
                      format(weighted_suffix_string(using_errors), comparison_dim),
                      ]
    elif 'accuracy' == comparison_type or 'runtime' == comparison_type:
        if using_errors:
            items_link = 'FittingMinimizersComparisonDetailedWithWeights'
        else:
            items_link = 'FittingMinimizersComparisonDetailed'
    else:
        items_link = ''

    return items_link


def calc_cell_len_rst_table(columns_txt, items_link, cells, color_scale=None):
    """
    Calculate ascii character width needed for an RST table, using the length of the longest table cell.

    @param columns_txt :: list of the contents of the column headers
    @param items_link :: the links from rst table cells to other pages/sections of pages
    @param cells :: the values of the results
    @param color_scale :: whether a color_scale is used or not
    @returns :: the length of the longest cell in a table
    """

    # The length of the longest header (minimizer name)
    max_header = len(max((col for col in columns_txt), key=len))
    # The value of the longest (once formatted) value in the table
    max_value = max(("%.4g" % cell for cell in np.nditer(cells)), key=len)
    # The length of the longest link reference (angular bracket content present in summary tables)
    max_item = max(items_link, key=len) if isinstance(items_link, list) else items_link
    # One space on each end of a cell
    padding = 2
    # Set cell length equal to the length of: the longest combination of value, test name, and colour (plus padding)
    cell_len = len(format_cell_value_rst(value=float(max_value),
                                         color_scale=color_scale,
                                         items_link=max_item).strip()) + padding
    # If the header is longer than any cell's contents, i.e. is a group results table, use that length instead
    if cell_len < max_header:
        cell_len = max_header

    return cell_len


def calc_first_col_len(cell_len, rows_txt):
    first_col_len = cell_len
    for row_name in rows_txt:
        name_len = len(row_name)
        if name_len > first_col_len:
            first_col_len = name_len

    return first_col_len


def build_rst_table_header_chunks(first_col_len, cell_len, columns_txt):
    """
    Prepare the horizontal and vertical lines in the RST headers.

    @param first_col_len :: length (in characters) of the first column
    @param cell_len :: length of all other cells
    """
    tbl_header_top = '+'
    tbl_header_text = '|'
    tbl_header_bottom = '+'

    # First column in the header for the name of the test or statistics
    tbl_header_top += '-'.ljust(first_col_len, '-') + '+'
    tbl_header_text += ' '.ljust(first_col_len, ' ') + '|'
    tbl_header_bottom += '='.ljust(first_col_len, '=') + '+'
    for col_name in columns_txt:
        tbl_header_top += '-'.ljust(cell_len, '-') + '+'
        tbl_header_text += col_name.ljust(cell_len, ' ') + '|'
        tbl_header_bottom += '='.ljust(cell_len, '=') + '+'

    return tbl_header_top, tbl_header_text, tbl_header_bottom


def format_cell_value_rst(value, width=None, color_scale=None, items_link=None):
    """
    Build the content string for a table cell, adding style/color tags
    if required.

    @param value :: the value of the result
    @param width :: the width of the longest table cell
    @param color_scale :: the colour scale used
    @param items_link :: the links from rst table cells to other pages/sections of pages
    @returns :: the (formatted) contents of a cell

    """
    if not color_scale:
        if not items_link:
            value_text = ' {0:.4g}'.format(value)
        else:
            value_text = ' :ref:`{0:.4g} <{1}>`'.format(value, items_link)
    else:
        color = ''
        for color_descr in color_scale:
            if value <= color_descr[0]:
                color = color_descr[1]
                break
        if not color:
            color = color_scale[-1][1]
        value_text = " :{0}:`{1:.4g}`".format(color, value)

    if width is not None:
        value_text = value_text.ljust(width, ' ')

    return value_text


def save_table_to_file(results_dir, table_data, errors, group_name, metric_type, file_extension):
    """
    Saves a group results table or overall results table to a given file type.

    @param table_data :: the results table
    @param errors :: whether to use observational errors
    @param group_name :: name of this group of problems (example 'NIST "lower difficulty"', or
                         'Neutron data')
    @param metric_type :: the test type of the table data (e.g. runtime, accuracy)
    @param file_extension :: the file type extension (e.g. html)
    """
    file_name = ('comparison_{weighted}_{version}_{metric_type}_{group_name}.'
                 .format(weighted=weighted_suffix_string(errors),
                         version=BENCHMARK_VERSION_STR, metric_type=metric_type, group_name=group_name))
    file_name = os.path.join(results_dir, file_name)

    if file_extension == 'html':
        rst_content = '.. include:: ' + str(os.path.join(SCRIPT_DIR, 'color_definitions.txt'))
        rst_content += '\n' + table_data
        table_data = publish_string(rst_content, writer_name='html')

    with open(file_name + file_extension, 'w') as tbl_file:
        print(table_data, file=tbl_file)
    print('Saved {file_name}{extension} to {working_directory}'.
          format(file_name=file_name, extension=file_extension, working_directory=results_dir))


def weighted_suffix_string(use_errors):
    """
    Produces a suffix weighted/unweighted. Used to generate names of
    output files.
    """
    values = {True: 'weighted', False: 'unweighted'}
    return values[use_errors]


def make_result_tables_directory(results_dir, group_name):

    if 'nist' in group_name:
        group_results_dir = os.path.join(results_dir, 'nist')
        if not os.path.exists(group_results_dir):
            os.makedirs(group_results_dir)
        tables_dir = os.path.join(group_results_dir, "Tables", group_name)

    elif 'neutron' in group_name:
        group_results_dir = os.path.join(results_dir, 'neutron')
        if not os.path.exists(group_results_dir):
            os.makedirs(group_results_dir)
        tables_dir = os.path.join(group_results_dir, "Tables")

    if not os.path.exists(tables_dir):
        os.makedirs(tables_dir)

    return tables_dir<|MERGE_RESOLUTION|>--- conflicted
+++ resolved
@@ -149,34 +149,26 @@
     @param group_name :: the name of the group, e.g. "nist_lower"
     """
 
-<<<<<<< HEAD
-=======
     # Directory that holds all the visual display pages
     VDPages_dir = os.path.join(results_dir, "neutron", "VDPages")
 
->>>>>>> 80c213fe
     # Get the best result for a group
     gb = min((result for result in prob_results), key=lambda result: result.fit_chi_sq)
     commaless_problem_name = gb.problem.name.replace(',', '')
     problem_name = commaless_problem_name.replace(' ','_')
 
     file_name = (group_name + '_' + problem_name).lower()
-<<<<<<< HEAD
+    file_path = os.path.join(VDPages_dir, file_name)
+
+    rst_file_path = file_path.replace('\\', '/')
+    rst_link = "<file:///" +'' + rst_file_path + "." + FILENAME_EXT_HTML + ">`__"
 
     # Get path to the figures
-    current_dir = os.path.dirname(os.path.realpath(__file__))
-    figures_dir = os.path.join(current_dir, 'results', 'neutron', 'Figures')
-    file_name = os.path.join(figures_dir, file_name)
+    figures_dir = os.path.join(VDPages_dir, 'Figures')
 
     figure_data = os.path.join(figures_dir, "Data_Plot_" + problem_name + "_1" + ".png")
     figure_fit = os.path.join(figures_dir, "Fit_for_" + problem_name + "_1" + ".png")
     figure_start = os.path.join(figures_dir, "start_for_" + problem_name + "_1" + ".png")
-=======
-    file_name = os.path.join(VDPages_dir, file_name)
-
-    rst_file_name = file_name.replace('\\', '/')
-    rst_link = "<file:///" +'' + rst_file_name + "." + FILENAME_EXT_HTML + ">`__"
->>>>>>> 80c213fe
 
     # Create various page headings, ensuring the adornment is (at least) the length of the title
     title = '=' * len(gb.problem.name) + '\n'
