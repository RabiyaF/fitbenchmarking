"""
Produce output tables from fitting benchmarking results, in different
formats such as RST and plain text.
"""
# Copyright &copy; 2016 ISIS Rutherford Appleton Laboratory, NScD
# Oak Ridge National Laboratory & European Spallation Source
#
# This file is part of Mantid.
# Mantid is free software; you can redistribute it and/or modify
# it under the terms of the GNU General Public License as published by
# the Free Software Foundation; either version 3 of the License, or
# (at your option) any later version.
#
# Mantid is distributed in the hope that it will be useful,
# but WITHOUT ANY WARRANTY; without even the implied warranty of
# MERCHANTABILITY or FITNESS FOR A PARTICULAR PURPOSE.  See the
# GNU General Public License for more details.
#
# You should have received a copy of the GNU General Public License
# along with this program.  If not, see <http://www.gnu.org/licenses/>.
#
# File change history is stored at: <https://github.com/mantidproject/mantid>.
# Code Documentation is available at: <http://doxygen.mantidproject.org>

from __future__ import (absolute_import, division, print_function)

import os, logging, glob
import numpy as np
<<<<<<< HEAD
=======
import glob
from docutils.core import publish_string
import post_processing as postproc
import os
>>>>>>> 481cf8e5
import mantid.simpleapi as msapi
from docutils.core import publish_string

import post_processing as postproc
from logging_setup import logger

import logging
from logging_setup import logger

# Some naming conventions for the output files
BENCHMARK_VERSION_STR = 'v3.8'
FILENAME_SUFFIX_ACCURACY = 'acc'
FILENAME_SUFFIX_RUNTIME = 'runtime'
FILENAME_EXT_TXT = 'txt'
FILENAME_EXT_HTML = 'html'

# Directory of this script (e.g. in source)
SCRIPT_DIR = os.path.dirname(__file__)


<<<<<<< HEAD
def save_results_tables(minimizers, results_per_test, group_name,
                        use_errors, color_scale=None, results_dir=None):
=======
def print_group_results_tables(minimizers, results_per_test, group_name, use_errors,
                               simple_text=True, rst=False, save_to_file=False, color_scale=None,
                               results_dir=None):
>>>>>>> 481cf8e5

    """
    Prints out results for a group of fit problems in accuracy and runtime
    tables as a text file or html file, in rst format.

    @param minimizers :: list of minimizer names
    @param results_per_test :: result objects
    @param problems_obj :: definitions of the test problems
    @param group_name :: name of this group of problems (example
                         'NIST "lower difficulty"', or 'Neutron data')
    @param use_errors :: whether to use observational errors
    @param simple_text :: whether to print the tables in a simple text format
    @param rst :: whether to print the tables in rst format. They are printed
                  to the standard outputs and to files following specific
                  naming conventions
    @param save_to_file :: If rst=True, whether to save the tables to files
                           following specific naming conventions
    @param color_scale :: threshold-color pairs. This is used for RST tables.
                          The number of levels must be consistent with the
                          style sheet used in the documentation pages
                          (5 at the moment).
    @param results_dir :: directory where all the results are stored
    """
    tables_dir = make_result_tables_directory(results_dir, group_name)
    linked_problems = build_indiv_linked_problems(results_per_test, group_name, results_dir)

<<<<<<< HEAD

    tables_dir = make_result_tables_directory(results_dir, group_name)
    linked_problems = build_indiv_linked_problems(results_per_test, group_name,
                                                  results_dir)

    accuracy_tbl, runtime_tbl = \
    postproc.calc_accuracy_runtime_tbls(results_per_test, minimizers)
    norm_acc_rankings, norm_runtimes, sum_cells_acc, sum_cells_runtime = \
    postproc.calc_norm_summary_tables(accuracy_tbl, runtime_tbl)

    # Save accuracy table for this group of fit problems
    tbl_acc_indiv = build_rst_table(minimizers, linked_problems,
                                    norm_acc_rankings,
                                    comparison_type='accuracy',
                                    comparison_dim='',
                                    using_errors=use_errors,
                                    color_scale=color_scale)
    save_tables(tables_dir, tbl_acc_indiv, use_errors, group_name,
                FILENAME_SUFFIX_ACCURACY)
    # Save runtime table for this group of fit problems
    tbl_runtime_indiv = build_rst_table(minimizers, linked_problems,
                                        norm_runtimes,
                                        comparison_type='runtime',
                                        comparison_dim='',
                                        using_errors=use_errors,
                                        color_scale=color_scale)

    save_tables(tables_dir, tbl_acc_indiv, use_errors, group_name,
                FILENAME_SUFFIX_RUNTIME)
=======
    accuracy_tbl, runtime_tbl = postproc.calc_accuracy_runtime_tbls(results_per_test, minimizers)
    norm_acc_rankings, norm_runtimes, summary_cells_acc, summary_cells_runtime = \
        postproc.calc_norm_summary_tables(accuracy_tbl, runtime_tbl)

    if rst:
        # print out accuracy table for this group of fit problems
        tbl_acc_indiv = build_rst_table(minimizers, linked_problems, norm_acc_rankings,
                                        comparison_type='accuracy', comparison_dim='',
                                        using_errors=use_errors, color_scale=color_scale)

        if save_to_file:
            save_table_to_file(results_dir=tables_dir, table_data=tbl_acc_indiv, errors=use_errors, group_name=group_name,
                               metric_type=FILENAME_SUFFIX_ACCURACY, file_extension=FILENAME_EXT_TXT)
            save_table_to_file(results_dir=tables_dir, table_data=tbl_acc_indiv, errors=use_errors, group_name=group_name,
                               metric_type=FILENAME_SUFFIX_ACCURACY, file_extension=FILENAME_EXT_HTML)

        # print out runtime table for this group of fit problems
        tbl_runtime_indiv = build_rst_table(minimizers, linked_problems, norm_runtimes,
                                            comparison_type='runtime', comparison_dim='',
                                            using_errors=use_errors, color_scale=color_scale)

        if save_to_file:
            save_table_to_file(results_dir=tables_dir, table_data=tbl_runtime_indiv, errors=use_errors, group_name=group_name,
                               metric_type=FILENAME_SUFFIX_RUNTIME, file_extension=FILENAME_EXT_TXT)
            save_table_to_file(results_dir=tables_dir, table_data=tbl_runtime_indiv, errors=use_errors, group_name=group_name,
                               metric_type=FILENAME_SUFFIX_RUNTIME, file_extension=FILENAME_EXT_HTML)
>>>>>>> 481cf8e5

    logging.shutdown()


<<<<<<< HEAD
def save_tables(tables_dir, table_data, use_errors, group_name, metric):
    """
    Helper function that saves rst tables in all the formats available
    """
    
    save_table_to_file(results_dir=tables_dir, table_data=table_data,
                       errors=use_errors, group_name=group_name,
                       metric_type=metric,
                       file_extension=FILENAME_EXT_TXT)
    save_table_to_file(results_dir=tables_dir, table_data=table_data,
                       errors=use_errors, group_name=group_name,
                       metric_type=metric,
                       file_extension=FILENAME_EXT_HTML)


=======
>>>>>>> 481cf8e5
def build_indiv_linked_problems(results_per_test, group_name, results_dir):
    """
    Makes a list of linked problem names which would be used for the
    rows of the first column of the tables of individual results.

    @param results_per_test :: results as produces by the fitting tests
    @param group_name :: name of the group (NIST, Neutron data, etc.) this
                         problem is part of

    @returns :: list of problems with their description link tags
    """

    prev_name = ''
    prob_count = 1
    linked_problems = []

    for test_idx, prob_results in enumerate(results_per_test):
<<<<<<< HEAD
        name = results_per_test[test_idx][0].problem.name
=======
        raw_name = results_per_test[test_idx][0].problem.name
        name = raw_name.split('.')[0]
>>>>>>> 481cf8e5
        if name == prev_name:
            prob_count += 1
        else:
            prob_count = 1
        prev_name = name
        name_index = name + ' ' + str(prob_count)
<<<<<<< HEAD
        name = '`' + name_index + ' ' + \
               build_visual_display_page(prob_results, group_name, results_dir)
        linked_problems.append(name)

    return linked_problems


def setup_nist_VDpage_misc(linked_name, function_def, results_dir):
    """
    Helper function that sets up the directory, function details table
    and see also link for the NIST data
    """
    VDPages_dir = os.path.join(results_dir, "nist", "VDPages")
    details_table = fit_details_rst_table(function_def)
    see_also_link = 'See also:\n ' + linked_name + \
                    '\n on NIST website\n\n'

    return VDPages_dir, details_table, see_also_link

=======
        name = '`' + name + ' ' + build_visual_display_page(prob_results, group_name, results_dir)
        linked_problems.append(name)
>>>>>>> 481cf8e5

def setup_neutron_VDpage_misc(function_def, results_dir):
    """
    Helper function that sets up the directory, function details table
    and see also link for the NEUTRON data
    """
    VDPages_dir = os.path.join(results_dir, "neutron", "VDPages")
    details_table = fit_details_rst_table(function_def)
    see_also_link = ''

    return VDPages_dir, details_table, see_also_link

<<<<<<< HEAD

def setup_VDpage_misc(group_name, problem_name, res_obj, results_dir):
    """
    Setup miscellaneous data for visual display page.
    """
    # Group specific path and other misc stuff
    if 'nist' in group_name:
        VDPages_dir, fit_function_details_table, see_also_link = \
        setup_nist_VDpage_misc(res_obj.problem.linked_name,
                               res_obj.function_def,
                               results_dir)
    elif 'neutron' in group_name:
        VDPages_dir, fit_function_details_table, see_also_link = \
        setup_neutron_VDpage_misc(res_obj.function_def, results_dir)

    file_name = (group_name + '_' + problem_name).lower()
    file_path = os.path.join(VDPages_dir, file_name)

    return VDPages_dir, file_path, fit_function_details_table, see_also_link


def get_figures_path(VDPages_dir, problem_name):

    figures_dir = os.path.join(VDPages_dir, 'Figures')
    figure_data = os.path.join(figures_dir, "Data_Plot_" + problem_name +
                               "_1" + ".png")
    figure_fit = os.path.join(figures_dir, "Fit_for_" + problem_name +
                              "_1" + ".png")
    figure_start = os.path.join(figures_dir, "start_for_" + problem_name +
                                "_1" + ".png")

    # If OS is Windows, then need to add prefix 'file:///'
    if os.name == 'nt':
        figure_data = 'file:///' + figure_data
        figure_fit = 'file:///' + figure_fit
        figure_start = 'file:///' + figure_start

    return figure_data, figure_fit, figure_start


=======
>>>>>>> 481cf8e5
def build_visual_display_page(prob_results, group_name, results_dir):
    """
    Builds a page containing details of the best fit for a problem.
    @param prob_results:: the list of results for a problem
    @param group_name :: the name of the group, e.g. "nist_lower"
    """

    # Get the best result for a group
<<<<<<< HEAD
    gb = min((result for result in prob_results),
             key=lambda result: result.fit_chi_sq)

    # Remove commas and replace space with underscore in problem name
    problem_name = gb.problem.name.replace(',', '')
    problem_name = problem_name.replace(' ','_')

    # Set up miscellaneous stuff and generate rst_link
    VDPages_dir, file_path, fit_function_details_table, see_also_link = \
    setup_VDpage_misc(group_name, problem_name, gb, results_dir)

    rst_file_path = file_path.replace('\\', '/')
    rst_link = "<file:///" + '' + rst_file_path + "." + \
                FILENAME_EXT_HTML + ">`__"

    # Get paths to figures
    figure_data, figure_fit, figure_start = \
    get_figures_path(VDPages_dir, problem_name)

    # Create and save rst page
    rst_text = create_rst_page(gb.problem.name, figure_data, figure_start,
                               figure_fit, fit_function_details_table,
                               gb.minimizer, see_also_link)
    save_VDpages(rst_text, problem_name, file_path)

    return rst_link


def generate_rst_title(problem_name):
    """
    Helper function that generates a title for an rst page, containing
    the name of the problem.
    """

    title = '=' * len(problem_name) + '\n'
    title += problem_name + '\n'
    title += '=' * len(problem_name) + '\n\n'

    return title


def generate_rst_data_plot(figure_data):
    """
    Helper function that generates an rst figure of the data plot png image
    contained at path figure_data.
    """
=======
    gb = min((result for result in prob_results), key=lambda result: result.fit_chi_sq)
    commaless_problem_name = gb.problem.name.replace(',', '')
    problem_name = commaless_problem_name.replace(' ','_')

    # Group specific paths and other misc stuff
    support_pages_dir = None
    if 'nist' in group_name:
        support_pages_dir = os.path.join(results_dir, "nist", "tables", "support_pages")
        fit_function_details_table = fit_rst_table_nist(gb.function_def)
        see_also_link = 'See also:\n ' + gb.problem.linked_name + '\n on NIST website\n\n'
        problem_name = problem_name.split('.')[0]
    elif 'neutron' in group_name:
        support_pages_dir = os.path.join(results_dir, "neutron", "tables", "support_pages")
        fit_function_details_table = fit_rst_table_neutron(gb.function_def)
        see_also_link = ''

    file_name = (group_name + '_' + problem_name).lower()
    file_path = os.path.join(support_pages_dir, file_name)

    rst_file_path = file_path.replace('\\', '/')
    rst_link = "<file:///" + rst_file_path + "." + FILENAME_EXT_HTML + ">`__"

    figures_dir = os.path.join(support_pages_dir, 'figures')
    figure_data = os.path.join(figures_dir, "Data_Plot_" + problem_name + "_1" + ".png")
    figure_fit = os.path.join(figures_dir, "Fit_for_" + problem_name + "_1" + ".png")
    figure_start = os.path.join(figures_dir, "start_for_" + problem_name + "_1" + ".png")

    # Windows requires the prefix 'file:///' to be able to find and open the figures
    if os.name == 'nt':
        figure_data = 'file:///' + figure_data
        figure_fit = 'file:///' + figure_fit
        figure_start = 'file:///' + figure_start


    # Create various page headings, ensuring the adornment is (at least) the length of the title
    title = '=' * len(gb.problem.name) + '\n'
    title += gb.problem.name + '\n'
    title += '=' * len(gb.problem.name) + '\n\n'
    space = "|\n|\n|\n\n"
>>>>>>> 481cf8e5

    data_plot = 'Data Plot' + '\n'
    data_plot += ('-' * len(data_plot)) + '\n\n'
    data_plot += '*Plot of the data considered in the problem*\n\n'
    data_plot += ('.. image:: ' + figure_data + '\n' +
                  '   :align: center' + '\n\n')

<<<<<<< HEAD
    return data_plot


def generate_rst_starting_plot(figure_start):
    """
    Helper function that generates an rst figure of the starting guess plot
    png image contained at path figure_start.
    """
    starting_plot = 'Plot of the initial starting guess' + '\n'
    starting_plot += ('-' * len(starting_plot)) + '\n\n'
    starting_plot += '*Minimizer*: Levenberg-Marquardt \n\n'
    starting_plot += ('.. figure:: ' + figure_start  + '\n' +
                      '   :align: center' + '\n\n')

    return starting_plot


def generate_rst_solution_plot(figure_fit, fit_function_details_table,
                               minimizer):
    """
    Helper function that generates an rst figure of the fitted problem
    png image contained at path figure_fit.
    """

    solution_plot = 'Plot of the solution found' + '\n'
    solution_plot += ('-' * len(solution_plot)) + '\n\n'
    solution_plot += '*Minimizer*: ' + minimizer + '\n\n'
=======
    starting_plot = 'Plot of the initial starting guess' + '\n'
    starting_plot += ('-' * len(starting_plot)) + '\n\n'
    starting_plot += ('.. figure:: ' + figure_start  + '\n' +
                      '   :align: center' + '\n\n')

    solution_plot = 'Plot of the solution found' + '\n'
    solution_plot += ('-' * len(solution_plot)) + '\n\n'
    solution_plot += '*Minimizer*: ' + gb.best_minimizer + '\n\n'
>>>>>>> 481cf8e5
    solution_plot += '*Functions*:\n\n'
    solution_plot += fit_function_details_table
    solution_plot += ('.. figure:: ' + figure_fit + '\n' +
                      '   :align: center' + '\n\n')

<<<<<<< HEAD
    return solution_plot


def create_rst_page(name, figure_data, figure_start, figure_fit, details_table,
                    minimizer, see_also_link):
    """
    Creates an rst page containing a title and 3 figures, with a detailed
    table about the fit on the last figure.
    """

    space = "|\n|\n|\n\n"
    title = generate_rst_title(name)
    data_plot = generate_rst_data_plot(figure_data)
    starting_plot = generate_rst_starting_plot(figure_start)
    solution_plot = generate_rst_solution_plot(figure_fit, details_table,
                                               minimizer)

    rst_text = title + space + data_plot + starting_plot + solution_plot + \
               space + see_also_link

    return rst_text


def save_VDpages(rst_text, prob_name, file_path):
    """
    Helper function that saves the rst page into text and html after
    converting it to html.
    """
=======
    rst_text = title + space + data_plot + starting_plot + solution_plot + space + see_also_link

>>>>>>> 481cf8e5

    html = publish_string(rst_text, writer_name='html')
    with open(file_path + '.' + FILENAME_EXT_TXT, 'w') as visual_rst:
        print(html, file=visual_rst)
<<<<<<< HEAD
        logger.info('Saved {prob_name}.{extension} to {working_directory}'.
                     format(prob_name=prob_name, extension=FILENAME_EXT_TXT,
                            working_directory=file_path))

    with open(file_path + '.' + FILENAME_EXT_HTML, 'w') as visual_html:
        print(html, file=visual_html)
        logger.info('Saved {prob_name}.{extension} to {working_directory}'.
                     format(prob_name=prob_name, extension=FILENAME_EXT_HTML,
                            working_directory=file_path))

def fit_details_rst_table(functions_str):
    """
    Builds an rst table containing the functional form and the parameters
    given the function definition string of the problem.
    """
    functions = functions_str.split(';')
    func_names = []
    func_params = []
=======
        logger.info('Saved {file_name}.{extension} to {working_directory}'.
                     format(file_name=file_name, extension=FILENAME_EXT_TXT, working_directory=support_pages_dir))
    with open(file_path + '.' + FILENAME_EXT_HTML, 'w') as visual_html:
        print(html, file=visual_html)
        logger.info('Saved {file_name}.{extension} to {working_directory}'.
                     format(file_name=file_name, extension=FILENAME_EXT_HTML, working_directory=support_pages_dir))

    return rst_link
>>>>>>> 481cf8e5

    for function in functions:

<<<<<<< HEAD
        # If string contains UserFunction then it means it is a nist problem
        # Otherwise it is a neutron problem
        if 'UserFunction' in function:
            func_names, func_params = parse_nist_function_def(function)

        else:
            func_names, func_params = \
            parse_neutron_function_def(function, func_names, func_params)

    name_header_dim, params_header_dim = \
    fit_details_table_hdims(func_names, func_params)
    header = generate_fit_det_header(name_header_dim, params_header_dim)
    body = generate_fit_det_body(func_names, func_params,
                                 name_header_dim, params_header_dim)
=======
def fit_rst_table_neutron(functions):

    functions = functions.split(';')
    function_names = []
    function_parameters = []

    for function in functions:

        first_comma = function.find(',')
        if first_comma != -1:
            function_names.append(function[5:first_comma])
            function_parameters.append(function[first_comma+1:])
        else:
            function_names.append(function[5:])
            function_parameters.append('None')

    for idx in range(0, len(function_parameters)):
        function_parameters[idx] = function_parameters[idx].replace(',', ', ')

    form_header_dim = max(len(name) for name in function_names)
    params_header_dim = max(len(parameter) for parameter in function_parameters)

    if form_header_dim < 4:
        form_header_dim = 4
    if params_header_dim < 10:
        params_header_dim = 10

    header = ''
    header += '+-' + '-'*form_header_dim + '-+-' + '-'*params_header_dim + '-+\n'
    header += ('| ' + 'Form' + ' '*(form_header_dim-4) + ' ' +
               '| ' + 'Parameters' + ' '*(params_header_dim-10) + ' |\n')
    header += '+=' + '='*form_header_dim + '=+=' + '='*params_header_dim + '=+\n'

    body = ''
    for idx in range(0, len(function_names)):

        body += ('| ' + function_names[idx] + ' '*(form_header_dim-len(function_names[idx])) + ' ' +
                 '| ' + function_parameters[idx] + ' '*(params_header_dim-len(function_parameters[idx])) + ' |\n')
        body += '+-' + '-'*form_header_dim + '-+-' + '-'*params_header_dim + '-+\n'

>>>>>>> 481cf8e5
    tbl = header + body + '\n'

    return tbl


<<<<<<< HEAD
def parse_nist_function_def(function):
    """
    Helper function that parses the function definition of a nist problem
    and returns the function name and parameters.
    """
=======
def fit_rst_table_nist(function):


>>>>>>> 481cf8e5
    first_comma = function.find(',')
    second_comma = function.find(',', first_comma + 1)
    function_name = function[first_comma+10:second_comma]
    function_parameters = function[second_comma+2:]
<<<<<<< HEAD
    function_parameters = function_parameters.replace(',', ', ')
=======

    form_header_dim = len(function_name)
    params_header_dim = len(function_parameters)

    if form_header_dim < 4:
        form_header_dim = 4
    if params_header_dim < 10:
        params_header_dim = 10

    header = ''
    header += '+-' + '-'*form_header_dim + '-+-' + '-'*params_header_dim + '-+\n'
    header += ('| ' + 'Form' + ' '*(form_header_dim-4) + ' ' +
               '| ' + 'Parameters' + ' '*(params_header_dim-10) + ' |\n')
    header += '+=' + '='*form_header_dim + '=+=' + '='*params_header_dim + '=+\n'

    body = ''
    body += ('| ' + function_name + ' '*(form_header_dim-len(function_name)) + ' ' +
                '| ' + function_parameters + ' '*(params_header_dim-len(function_parameters)) + ' |\n')
    body += '+-' + '-'*form_header_dim + '-+-' + '-'*params_header_dim + '-+\n'

    tbl = header + body + '\n'

    return tbl
>>>>>>> 481cf8e5

    return [function_name], [function_parameters]


def parse_neutron_function_def(function, function_names, function_parameters):
    """
    Helper function that parses the function definition of a neutron problem
    and returns the function name and parameters.
    """
    first_comma = function.find(',')
    if first_comma != -1:
        function_names.append(function[5:first_comma])
        function_parameters.append(function[first_comma+1:])
    else:
        function_names.append(function[5:])
        function_parameters.append('None')

    for idx in range(0, len(function_parameters)):
        function_parameters[idx] = function_parameters[idx].replace(',', ', ')

    return function_names, function_parameters


def fit_details_table_hdims(function_names, function_parameters):
    """
    Helper function that resolves the header dimensions of the fit details
    table present in the rst visual display page.
    """

    name_header_dim = max(len(name) for name in function_names)
    params_header_dim = max(len(parameter) for parameter in function_parameters)

    if name_header_dim < 4:
        name_header_dim = 4
    if params_header_dim < 10:
        params_header_dim = 10

    return name_header_dim, params_header_dim


def generate_fit_det_header(name_dim, params_dim):
    """
    Generates header of table containing the fit details.
    """

    header = ''
    header += '+-' + '-'*name_dim + '-+-' + '-'*params_dim + '-+\n'
    header += ('| ' + 'Form' + ' '*(name_dim-4) + ' ' +
               '| ' + 'Parameters' + ' '*(params_dim-10) + ' |\n')
    header += '+=' + '='*name_dim + '=+=' + '='*params_dim + '=+\n'

    return header


def generate_fit_det_body(func_names, func_params, name_dim, params_dim):
    """
    Generates the body of table containing fit details.
    """

    body = ''
    for idx in range(0, len(func_names)):

        body += ('| ' + func_names[idx] +
                 ' '*(name_dim-len(func_names[idx])) + ' ' +
                 '| ' + func_params[idx] +
                 ' '*(params_dim-len(func_params[idx])) + ' |\n')
        body += '+-' + '-'*name_dim + '-+-' + '-'*params_dim + '-+\n'

    return body


def build_rst_table(columns_txt, rows_txt, cells, comparison_type,
                    comparison_dim, using_errors, color_scale=None):
    """"
    Builds an RST table as a string, given the list of column and row headers,
    and a 2D numpy array with values for the cells.
    This can be tricky/counterintuitive, see:
    http://docutils.sourceforge.net/docs/dev/rst/problems.html

    @param columns_txt :: the text for the columns, one item per column
    @param rows_txt :: the text for the rows (will go in the leftmost column)
    @param cells :: a 2D numpy array with as many rows as items have been given
    in rows_txt, and as many columns as items have been given in columns_txt

    @param comparison_type :: whether this is a 'summary', or a full 'accuracy',
                              or 'runtime' table.
    @param comparison_dim :: dimension (accuracy / runtime)
    @param using_errors :: whether this comparison uses errors in the cost
                           function (weighted or unweighted), required to link
                           the table properly

    @param color_scale :: list with pairs of threshold value - color,
                          to produce color tags for the cells
    """

    columns_txt = display_name_for_minimizers(columns_txt)
    items_link = build_items_links(comparison_type, comparison_dim,
                                   using_errors)
    cell_len = calc_cell_len_rst_table(columns_txt, items_link, cells,
                                       color_scale)

    # The first column tends to be disproportionately long if it has a link
    first_col_len = calc_first_col_len(cell_len, rows_txt)
    tbl_header_top, tbl_header_text, tbl_header_bottom = \
    build_rst_table_header_chunks(first_col_len, cell_len, columns_txt)

    tbl_header = tbl_header_top + '\n' + tbl_header_text + '\n' + \
                 tbl_header_bottom + '\n'

    # The footer is in general the delimiter between rows,
    # including the last one
    tbl_footer = tbl_header_top + '\n'
    tbl_body = create_rst_table_body(cells, items_link, rows_txt, first_col_len,
                                     cell_len, color_scale, tbl_footer)

    return tbl_header  + tbl_body


def create_rst_table_body(cells, items_link, rows_txt, first_col_len, cell_len,
                          color_scale, tbl_footer):
    """
    Creates the body of the rst table that holds all the fitting results.
    """

    tbl_body = ''
    for row in range(0, cells.shape[0]):
        # Pick either individual or group link
        link = None
        if isinstance(items_link, list):
            link = items_link[row]
        else:
            link = items_link

        tbl_body += '|' + rows_txt[row].ljust(first_col_len, ' ') + '|'
        for col in range(0, cells.shape[1]):
            tbl_body += format_cell_value_rst(cells[row, col], cell_len,
                                              color_scale, link) + '|'
        tbl_body += '\n'
        tbl_body += tbl_footer

    return tbl_body


def display_name_for_minimizers(names):
    """
    Converts minimizer names into their "display names". For example
    to rename DTRS to "Trust region" or similar
    """

    display_names = names
    # Quick fix for DTRS name in version 3.8 - REMOVE
    for idx, minimizer in enumerate(names):
        if 'DTRS' == minimizer:
            display_names[idx] = 'Trust Region'

    return display_names


def build_items_links(comparison_type, comp_dim, using_errors):
    """
    Figure out the links from rst table cells to other pages/sections of pages.

    @param comparison_type :: whether this is a 'summary', or a full 'accuracy',
                              or 'runtime' table.
    @param comp_dim :: dimension (accuracy / runtime)
    @param using_errors :: whether using observational errors in cost functions

    @returns :: link or links to use from table cells.
    """
    if 'summary' == comparison_type:
        items_link = ['Minimizers_{0}_comparison_in_terms_of_{1}_nist_lower'.
                      format(weighted_suffix_string(using_errors), comp_dim),
                      'Minimizers_{0}_comparison_in_terms_of_{1}_nist_average'.
                      format(weighted_suffix_string(using_errors), comp_dim),
                      'Minimizers_{0}_comparison_in_terms_of_{1}_nist_higher'.
                      format(weighted_suffix_string(using_errors), comp_dim),
                      'Minimizers_{0}_comparison_in_terms_of_{1}_cutest'.
                      format(weighted_suffix_string(using_errors), comp_dim),
                      'Minimizers_{0}_comparison_in_terms_of_{1}_neutron_data'.
                      format(weighted_suffix_string(using_errors), comp_dim),
                      ]
    elif 'accuracy' == comparison_type or 'runtime' == comparison_type:
        if using_errors:
            items_link = 'FittingMinimizersComparisonDetailedWithWeights'
        else:
            items_link = 'FittingMinimizersComparisonDetailed'
    else:
        items_link = ''

    return items_link


def calc_cell_len_rst_table(columns_txt, items_link, cells, color_scale=None):
    """
    Calculate ascii character width needed for an RST table,
    using the length of the longest table cell.

    @param columns_txt :: list of the contents of the column headers
    @param items_link :: the links from rst table cells to other
                         pages/sections of pages
    @param cells :: the values of the results
    @param color_scale :: whether a color_scale is used or not
    @returns :: the length of the longest cell in a table
    """

    # The length of the longest header (minimizer name)
    max_header = len(max((col for col in columns_txt), key=len))
    # The value of the longest (once formatted) value in the table
    max_value = max(("%.4g" % cell for cell in np.nditer(cells)), key=len)

    # The length of the longest link reference
    # (angular bracket content present in summary tables)
    max_item = None
    if isinstance(items_link, list):
        max_item = max(items_link, key=len)
    else:
        items_link

    # Set cell length equal to the length of:
    # the longest combination of value, test name, and colour (plus padding)
    padding = 2
    cell_len = len(format_cell_value_rst(value=float(max_value),
                                         color_scale=color_scale,
                                         items_link=max_item).strip()) + padding
    # If the header is longer than any cell's contents,
    # i.e. is a group results table, use that length instead
    if cell_len < max_header:
        cell_len = max_header

    return cell_len


def calc_first_col_len(cell_len, rows_txt):
    """
    Calculate the first column length as it tends to be higher that all
    other columns.
    """

    first_col_len = cell_len
    for row_name in rows_txt:
        name_len = len(row_name)
        if name_len > first_col_len:
            first_col_len = name_len

    return first_col_len


def build_rst_table_header_chunks(first_col_len, cell_len, columns_txt):
    """
    Prepare the horizontal and vertical lines in the RST headers.

    @param first_col_len :: length (in characters) of the first column
    @param cell_len :: length of all other cells
    """

    tbl_header_top = '+'
    tbl_header_text = '|'
    tbl_header_bottom = '+'

    # First column in the header for the name of the test or statistics
    tbl_header_top += '-'.ljust(first_col_len, '-') + '+'
    tbl_header_text += ' '.ljust(first_col_len, ' ') + '|'
    tbl_header_bottom += '='.ljust(first_col_len, '=') + '+'
    for col_name in columns_txt:
        tbl_header_top += '-'.ljust(cell_len, '-') + '+'
        tbl_header_text += col_name.ljust(cell_len, ' ') + '|'
        tbl_header_bottom += '='.ljust(cell_len, '=') + '+'

    return tbl_header_top, tbl_header_text, tbl_header_bottom


def format_cell_value_rst(value, width=None, color_scale=None, items_link=None):
    """
    Build the content string for a table cell, adding style/color tags
    if required.

    @param value :: the value of the result
    @param width :: the width of the longest table cell
    @param color_scale :: the colour scale used
    @param items_link :: the links from rst table cells to other
                         pages/sections of pages
    @returns :: the (formatted) contents of a cell

    """
    if not color_scale:
        if not items_link:
            value_text = ' {0:.4g}'.format(value)
        else:
            value_text = ' :ref:`{0:.4g} <{1}>`'.format(value, items_link)
    else:
        color = ''
        for color_descr in color_scale:
            if value <= color_descr[0]:
                color = color_descr[1]
                break
        if not color:
            color = color_scale[-1][1]
        value_text = " :{0}:`{1:.4g}`".format(color, value)

    if width is not None:
        value_text = value_text.ljust(width, ' ')

    return value_text


def save_table_to_file(results_dir, table_data, errors, group_name, metric_type,
                       file_extension):
    """
    Saves a group results table or overall results table to a given file type.

    @param table_data :: the results table
    @param errors :: whether to use observational errors
    @param group_name :: name of this group of problems
                         (example 'NIST "lower difficulty"', or 'Neutron data')
    @param metric_type :: the test type of the table data
                          (e.g. runtime, accuracy)
    @param file_extension :: the file type extension (e.g. html)
    """


    file_name = ('comparison_{weighted}_{version}_{metric_type}_{group_name}.'
                 .format(weighted=weighted_suffix_string(errors),
                         version=BENCHMARK_VERSION_STR, metric_type=metric_type,
                         group_name=group_name))
    file_name = os.path.join(results_dir, file_name)

    if file_extension == 'html':
        rst_content = '.. include:: ' + \
                      str(os.path.join(SCRIPT_DIR, 'color_definitions.txt'))
        rst_content += '\n' + table_data
        table_data = publish_string(rst_content, writer_name='html')

    with open(file_name + file_extension, 'w') as tbl_file:
        print(table_data, file=tbl_file)

    logger.info('Saved {file_name}{extension} to {working_directory}'.
                 format(file_name=file_name, extension=file_extension,
                        working_directory=results_dir))




def weighted_suffix_string(use_errors):
    """
    Produces a suffix weighted/unweighted. Used to generate names of
    output files.
    """
    values = {True: 'weighted', False: 'unweighted'}
    return values[use_errors]


def make_result_tables_directory(results_dir, group_name):
<<<<<<< HEAD
    """
    Creates the results directory where the tables are located.
    e.g. fitbenchmarking/results/neutron/Tables/
    """
=======
>>>>>>> 481cf8e5

    if 'nist' in group_name:
        group_results_dir = os.path.join(results_dir, 'nist')
        if not os.path.exists(group_results_dir):
            os.makedirs(group_results_dir)
<<<<<<< HEAD
        tables_dir = os.path.join(group_results_dir, "Tables", group_name)
=======
        tables_dir = os.path.join(group_results_dir, "tables", group_name)

>>>>>>> 481cf8e5

    elif 'neutron' in group_name:
        group_results_dir = os.path.join(results_dir, 'neutron')
        if not os.path.exists(group_results_dir):
            os.makedirs(group_results_dir)
<<<<<<< HEAD
        tables_dir = os.path.join(group_results_dir, "Tables")
=======
        tables_dir = os.path.join(group_results_dir, "tables")

>>>>>>> 481cf8e5

    if not os.path.exists(tables_dir):
        os.makedirs(tables_dir)

    return tables_dir<|MERGE_RESOLUTION|>--- conflicted
+++ resolved
@@ -26,20 +26,10 @@
 
 import os, logging, glob
 import numpy as np
-<<<<<<< HEAD
-=======
-import glob
-from docutils.core import publish_string
-import post_processing as postproc
-import os
->>>>>>> 481cf8e5
 import mantid.simpleapi as msapi
 from docutils.core import publish_string
 
 import post_processing as postproc
-from logging_setup import logger
-
-import logging
 from logging_setup import logger
 
 # Some naming conventions for the output files
@@ -53,15 +43,8 @@
 SCRIPT_DIR = os.path.dirname(__file__)
 
 
-<<<<<<< HEAD
 def save_results_tables(minimizers, results_per_test, group_name,
                         use_errors, color_scale=None, results_dir=None):
-=======
-def print_group_results_tables(minimizers, results_per_test, group_name, use_errors,
-                               simple_text=True, rst=False, save_to_file=False, color_scale=None,
-                               results_dir=None):
->>>>>>> 481cf8e5
-
     """
     Prints out results for a group of fit problems in accuracy and runtime
     tables as a text file or html file, in rst format.
@@ -84,10 +67,6 @@
                           (5 at the moment).
     @param results_dir :: directory where all the results are stored
     """
-    tables_dir = make_result_tables_directory(results_dir, group_name)
-    linked_problems = build_indiv_linked_problems(results_per_test, group_name, results_dir)
-
-<<<<<<< HEAD
 
     tables_dir = make_result_tables_directory(results_dir, group_name)
     linked_problems = build_indiv_linked_problems(results_per_test, group_name,
@@ -117,39 +96,10 @@
 
     save_tables(tables_dir, tbl_acc_indiv, use_errors, group_name,
                 FILENAME_SUFFIX_RUNTIME)
-=======
-    accuracy_tbl, runtime_tbl = postproc.calc_accuracy_runtime_tbls(results_per_test, minimizers)
-    norm_acc_rankings, norm_runtimes, summary_cells_acc, summary_cells_runtime = \
-        postproc.calc_norm_summary_tables(accuracy_tbl, runtime_tbl)
-
-    if rst:
-        # print out accuracy table for this group of fit problems
-        tbl_acc_indiv = build_rst_table(minimizers, linked_problems, norm_acc_rankings,
-                                        comparison_type='accuracy', comparison_dim='',
-                                        using_errors=use_errors, color_scale=color_scale)
-
-        if save_to_file:
-            save_table_to_file(results_dir=tables_dir, table_data=tbl_acc_indiv, errors=use_errors, group_name=group_name,
-                               metric_type=FILENAME_SUFFIX_ACCURACY, file_extension=FILENAME_EXT_TXT)
-            save_table_to_file(results_dir=tables_dir, table_data=tbl_acc_indiv, errors=use_errors, group_name=group_name,
-                               metric_type=FILENAME_SUFFIX_ACCURACY, file_extension=FILENAME_EXT_HTML)
-
-        # print out runtime table for this group of fit problems
-        tbl_runtime_indiv = build_rst_table(minimizers, linked_problems, norm_runtimes,
-                                            comparison_type='runtime', comparison_dim='',
-                                            using_errors=use_errors, color_scale=color_scale)
-
-        if save_to_file:
-            save_table_to_file(results_dir=tables_dir, table_data=tbl_runtime_indiv, errors=use_errors, group_name=group_name,
-                               metric_type=FILENAME_SUFFIX_RUNTIME, file_extension=FILENAME_EXT_TXT)
-            save_table_to_file(results_dir=tables_dir, table_data=tbl_runtime_indiv, errors=use_errors, group_name=group_name,
-                               metric_type=FILENAME_SUFFIX_RUNTIME, file_extension=FILENAME_EXT_HTML)
->>>>>>> 481cf8e5
-
+    
     logging.shutdown()
 
 
-<<<<<<< HEAD
 def save_tables(tables_dir, table_data, use_errors, group_name, metric):
     """
     Helper function that saves rst tables in all the formats available
@@ -165,8 +115,7 @@
                        file_extension=FILENAME_EXT_HTML)
 
 
-=======
->>>>>>> 481cf8e5
+
 def build_indiv_linked_problems(results_per_test, group_name, results_dir):
     """
     Makes a list of linked problem names which would be used for the
@@ -184,19 +133,13 @@
     linked_problems = []
 
     for test_idx, prob_results in enumerate(results_per_test):
-<<<<<<< HEAD
         name = results_per_test[test_idx][0].problem.name
-=======
-        raw_name = results_per_test[test_idx][0].problem.name
-        name = raw_name.split('.')[0]
->>>>>>> 481cf8e5
         if name == prev_name:
             prob_count += 1
         else:
             prob_count = 1
         prev_name = name
         name_index = name + ' ' + str(prob_count)
-<<<<<<< HEAD
         name = '`' + name_index + ' ' + \
                build_visual_display_page(prob_results, group_name, results_dir)
         linked_problems.append(name)
@@ -215,11 +158,7 @@
                     '\n on NIST website\n\n'
 
     return VDPages_dir, details_table, see_also_link
-
-=======
-        name = '`' + name + ' ' + build_visual_display_page(prob_results, group_name, results_dir)
-        linked_problems.append(name)
->>>>>>> 481cf8e5
+  
 
 def setup_neutron_VDpage_misc(function_def, results_dir):
     """
@@ -232,7 +171,6 @@
 
     return VDPages_dir, details_table, see_also_link
 
-<<<<<<< HEAD
 
 def setup_VDpage_misc(group_name, problem_name, res_obj, results_dir):
     """
@@ -273,8 +211,7 @@
     return figure_data, figure_fit, figure_start
 
 
-=======
->>>>>>> 481cf8e5
+
 def build_visual_display_page(prob_results, group_name, results_dir):
     """
     Builds a page containing details of the best fit for a problem.
@@ -283,7 +220,6 @@
     """
 
     # Get the best result for a group
-<<<<<<< HEAD
     gb = min((result for result in prob_results),
              key=lambda result: result.fit_chi_sq)
 
@@ -330,55 +266,13 @@
     Helper function that generates an rst figure of the data plot png image
     contained at path figure_data.
     """
-=======
-    gb = min((result for result in prob_results), key=lambda result: result.fit_chi_sq)
-    commaless_problem_name = gb.problem.name.replace(',', '')
-    problem_name = commaless_problem_name.replace(' ','_')
-
-    # Group specific paths and other misc stuff
-    support_pages_dir = None
-    if 'nist' in group_name:
-        support_pages_dir = os.path.join(results_dir, "nist", "tables", "support_pages")
-        fit_function_details_table = fit_rst_table_nist(gb.function_def)
-        see_also_link = 'See also:\n ' + gb.problem.linked_name + '\n on NIST website\n\n'
-        problem_name = problem_name.split('.')[0]
-    elif 'neutron' in group_name:
-        support_pages_dir = os.path.join(results_dir, "neutron", "tables", "support_pages")
-        fit_function_details_table = fit_rst_table_neutron(gb.function_def)
-        see_also_link = ''
-
-    file_name = (group_name + '_' + problem_name).lower()
-    file_path = os.path.join(support_pages_dir, file_name)
-
-    rst_file_path = file_path.replace('\\', '/')
-    rst_link = "<file:///" + rst_file_path + "." + FILENAME_EXT_HTML + ">`__"
-
-    figures_dir = os.path.join(support_pages_dir, 'figures')
-    figure_data = os.path.join(figures_dir, "Data_Plot_" + problem_name + "_1" + ".png")
-    figure_fit = os.path.join(figures_dir, "Fit_for_" + problem_name + "_1" + ".png")
-    figure_start = os.path.join(figures_dir, "start_for_" + problem_name + "_1" + ".png")
-
-    # Windows requires the prefix 'file:///' to be able to find and open the figures
-    if os.name == 'nt':
-        figure_data = 'file:///' + figure_data
-        figure_fit = 'file:///' + figure_fit
-        figure_start = 'file:///' + figure_start
-
-
-    # Create various page headings, ensuring the adornment is (at least) the length of the title
-    title = '=' * len(gb.problem.name) + '\n'
-    title += gb.problem.name + '\n'
-    title += '=' * len(gb.problem.name) + '\n\n'
-    space = "|\n|\n|\n\n"
->>>>>>> 481cf8e5
 
     data_plot = 'Data Plot' + '\n'
     data_plot += ('-' * len(data_plot)) + '\n\n'
     data_plot += '*Plot of the data considered in the problem*\n\n'
     data_plot += ('.. image:: ' + figure_data + '\n' +
                   '   :align: center' + '\n\n')
-
-<<<<<<< HEAD
+    
     return data_plot
 
 
@@ -406,22 +300,11 @@
     solution_plot = 'Plot of the solution found' + '\n'
     solution_plot += ('-' * len(solution_plot)) + '\n\n'
     solution_plot += '*Minimizer*: ' + minimizer + '\n\n'
-=======
-    starting_plot = 'Plot of the initial starting guess' + '\n'
-    starting_plot += ('-' * len(starting_plot)) + '\n\n'
-    starting_plot += ('.. figure:: ' + figure_start  + '\n' +
-                      '   :align: center' + '\n\n')
-
-    solution_plot = 'Plot of the solution found' + '\n'
-    solution_plot += ('-' * len(solution_plot)) + '\n\n'
-    solution_plot += '*Minimizer*: ' + gb.best_minimizer + '\n\n'
->>>>>>> 481cf8e5
     solution_plot += '*Functions*:\n\n'
     solution_plot += fit_function_details_table
     solution_plot += ('.. figure:: ' + figure_fit + '\n' +
                       '   :align: center' + '\n\n')
 
-<<<<<<< HEAD
     return solution_plot
 
 
@@ -450,15 +333,10 @@
     Helper function that saves the rst page into text and html after
     converting it to html.
     """
-=======
-    rst_text = title + space + data_plot + starting_plot + solution_plot + space + see_also_link
-
->>>>>>> 481cf8e5
 
     html = publish_string(rst_text, writer_name='html')
     with open(file_path + '.' + FILENAME_EXT_TXT, 'w') as visual_rst:
         print(html, file=visual_rst)
-<<<<<<< HEAD
         logger.info('Saved {prob_name}.{extension} to {working_directory}'.
                      format(prob_name=prob_name, extension=FILENAME_EXT_TXT,
                             working_directory=file_path))
@@ -477,20 +355,9 @@
     functions = functions_str.split(';')
     func_names = []
     func_params = []
-=======
-        logger.info('Saved {file_name}.{extension} to {working_directory}'.
-                     format(file_name=file_name, extension=FILENAME_EXT_TXT, working_directory=support_pages_dir))
-    with open(file_path + '.' + FILENAME_EXT_HTML, 'w') as visual_html:
-        print(html, file=visual_html)
-        logger.info('Saved {file_name}.{extension} to {working_directory}'.
-                     format(file_name=file_name, extension=FILENAME_EXT_HTML, working_directory=support_pages_dir))
-
-    return rst_link
->>>>>>> 481cf8e5
-
+    
     for function in functions:
 
-<<<<<<< HEAD
         # If string contains UserFunction then it means it is a nist problem
         # Otherwise it is a neutron problem
         if 'UserFunction' in function:
@@ -505,95 +372,21 @@
     header = generate_fit_det_header(name_header_dim, params_header_dim)
     body = generate_fit_det_body(func_names, func_params,
                                  name_header_dim, params_header_dim)
-=======
-def fit_rst_table_neutron(functions):
-
-    functions = functions.split(';')
-    function_names = []
-    function_parameters = []
-
-    for function in functions:
-
-        first_comma = function.find(',')
-        if first_comma != -1:
-            function_names.append(function[5:first_comma])
-            function_parameters.append(function[first_comma+1:])
-        else:
-            function_names.append(function[5:])
-            function_parameters.append('None')
-
-    for idx in range(0, len(function_parameters)):
-        function_parameters[idx] = function_parameters[idx].replace(',', ', ')
-
-    form_header_dim = max(len(name) for name in function_names)
-    params_header_dim = max(len(parameter) for parameter in function_parameters)
-
-    if form_header_dim < 4:
-        form_header_dim = 4
-    if params_header_dim < 10:
-        params_header_dim = 10
-
-    header = ''
-    header += '+-' + '-'*form_header_dim + '-+-' + '-'*params_header_dim + '-+\n'
-    header += ('| ' + 'Form' + ' '*(form_header_dim-4) + ' ' +
-               '| ' + 'Parameters' + ' '*(params_header_dim-10) + ' |\n')
-    header += '+=' + '='*form_header_dim + '=+=' + '='*params_header_dim + '=+\n'
-
-    body = ''
-    for idx in range(0, len(function_names)):
-
-        body += ('| ' + function_names[idx] + ' '*(form_header_dim-len(function_names[idx])) + ' ' +
-                 '| ' + function_parameters[idx] + ' '*(params_header_dim-len(function_parameters[idx])) + ' |\n')
-        body += '+-' + '-'*form_header_dim + '-+-' + '-'*params_header_dim + '-+\n'
-
->>>>>>> 481cf8e5
     tbl = header + body + '\n'
 
     return tbl
 
 
-<<<<<<< HEAD
 def parse_nist_function_def(function):
     """
     Helper function that parses the function definition of a nist problem
     and returns the function name and parameters.
     """
-=======
-def fit_rst_table_nist(function):
-
-
->>>>>>> 481cf8e5
     first_comma = function.find(',')
     second_comma = function.find(',', first_comma + 1)
     function_name = function[first_comma+10:second_comma]
     function_parameters = function[second_comma+2:]
-<<<<<<< HEAD
     function_parameters = function_parameters.replace(',', ', ')
-=======
-
-    form_header_dim = len(function_name)
-    params_header_dim = len(function_parameters)
-
-    if form_header_dim < 4:
-        form_header_dim = 4
-    if params_header_dim < 10:
-        params_header_dim = 10
-
-    header = ''
-    header += '+-' + '-'*form_header_dim + '-+-' + '-'*params_header_dim + '-+\n'
-    header += ('| ' + 'Form' + ' '*(form_header_dim-4) + ' ' +
-               '| ' + 'Parameters' + ' '*(params_header_dim-10) + ' |\n')
-    header += '+=' + '='*form_header_dim + '=+=' + '='*params_header_dim + '=+\n'
-
-    body = ''
-    body += ('| ' + function_name + ' '*(form_header_dim-len(function_name)) + ' ' +
-                '| ' + function_parameters + ' '*(params_header_dim-len(function_parameters)) + ' |\n')
-    body += '+-' + '-'*form_header_dim + '-+-' + '-'*params_header_dim + '-+\n'
-
-    tbl = header + body + '\n'
-
-    return tbl
->>>>>>> 481cf8e5
 
     return [function_name], [function_parameters]
 
@@ -946,35 +739,25 @@
 
 
 def make_result_tables_directory(results_dir, group_name):
-<<<<<<< HEAD
+
     """
     Creates the results directory where the tables are located.
     e.g. fitbenchmarking/results/neutron/Tables/
     """
-=======
->>>>>>> 481cf8e5
 
     if 'nist' in group_name:
         group_results_dir = os.path.join(results_dir, 'nist')
         if not os.path.exists(group_results_dir):
             os.makedirs(group_results_dir)
-<<<<<<< HEAD
-        tables_dir = os.path.join(group_results_dir, "Tables", group_name)
-=======
         tables_dir = os.path.join(group_results_dir, "tables", group_name)
 
->>>>>>> 481cf8e5
 
     elif 'neutron' in group_name:
         group_results_dir = os.path.join(results_dir, 'neutron')
         if not os.path.exists(group_results_dir):
             os.makedirs(group_results_dir)
-<<<<<<< HEAD
-        tables_dir = os.path.join(group_results_dir, "Tables")
-=======
         tables_dir = os.path.join(group_results_dir, "tables")
 
->>>>>>> 481cf8e5
 
     if not os.path.exists(tables_dir):
         os.makedirs(tables_dir)
