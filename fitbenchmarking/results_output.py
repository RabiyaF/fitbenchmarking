--- conflicted
+++ resolved
@@ -30,7 +30,9 @@
     """
     Saves the results of the fitting to html/rst tables.
 
-    :param software_options : dictionary containing software used in fitting the problem, list of minimizers and location of json file contain minimizers
+    :param software_options : dictionary containing software used in fitting
+                              the problem, list of minimizers and location
+                              of json file contain minimizers
     :type software_options : dict
     :param minimizers : array with minimizer names
     :type minimizers : list
@@ -87,19 +89,6 @@
                     linked_problems, colour_scale,
                     comparison_mode, table_names):
     """
-<<<<<<< HEAD
-    API function to create an accuracy table using the given parameters.
-
-    @param minimizers :: array of minimizers used in fitting
-    @param linked_problems :: array of the problems that were fitted
-    @param accuracy_tbl :: numpy array of the accuracy results
-    @param using_errors :: boolean whether to use errors or not
-    @param color_scale :: color scale for coloring the cells
-    @param comparison_mode :: str to select between 'abs', 'rel', 'both' for
-                              the style of comparison returned
-
-    @returns :: rst table of the results
-=======
     Generates accuracy and runtime tables, with both normalised and absolute results, and summary tables in both rst and html.
 
     :param results_per_test : results nested array of objects
@@ -115,7 +104,6 @@
     :type comparison_mode : str
     :param table_names : list of table names
     :type table_names : list
->>>>>>> 9d2b6ab1
     """
 
     acc_dict, time_dict, html_links = create_results_dict(results_per_test,
@@ -131,19 +119,6 @@
 
 def create_results_dict(results_per_test, linked_problems):
     """
-<<<<<<< HEAD
-    API function to create a runtime table using the given parameters.
-
-    @param minimizers :: array of minimizers used in fitting
-    @param linked_problems :: array of the problems that were fitted
-    @param runtime_tbl :: numpy array of the runtime results
-    @param using_errors :: boolean whether to use errors or not
-    @param color_scale :: color scale for coloring the cells
-    @param comparison_mode :: str to select between 'abs', 'rel', 'both' for
-                              the style of comparison returned
-
-    @returns :: rst table of the results
-=======
     Generates a dictionary used to create HTML and RST tables.
 
     :param results_per_test : results nested array of objects
@@ -155,7 +130,6 @@
                dictionary of accuracy and timing results and
                html links for rending
     :rtype : tuple(dict, dict, list)
->>>>>>> 9d2b6ab1
     """
 
     count = 1
