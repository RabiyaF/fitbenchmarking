"""
Functions that creates the tables and the visual display pages.
"""

from __future__ import (absolute_import, division, print_function)
from collections import OrderedDict
import logging
import numpy as np
import os
import pandas as pd
import pytablewriter
import re


from fitbenchmarking.utils.logging_setup import logger
from fitbenchmarking.resproc import visual_pages
from fitbenchmarking.utils import create_dirs

# Some naming conventions for the output files
FILENAME_SUFFIX_ACCURACY = 'acc'
FILENAME_SUFFIX_RUNTIME = 'runtime'
FILENAME_EXT_TXT = 'txt'
FILENAME_EXT_HTML = 'html'

HTML_COLOUR_SCALE = ['#fef0d9', '#fdcc8a', '#fc8d59', '#e34a33', '#b30000']


def save_results_tables(options, results, group_name):
    """
    Saves the results of the fitting to html/rst tables.

<<<<<<< HEAD
    @param options :: options used in fitting
    @param results_per_test :: results nested array of objects
    @param group_name :: name of the problem group

    @returns :: html/rst tables with the fitting results
=======
    :param software_options : dictionary containing software used in fitting the problem, list of minimizers and location of json file contain minimizers
    :type software_options : dict
    :param minimizers : array with minimizer names
    :type minimizers : list
    :param results_per_test : results nested array of objects
    :type results_per_test : list[list[list]]
    :param group_name : name of the problem group
    :type group_name : str
    :param use_errors : bool whether to use errors or not
    :type use_errors : bool
    :param colour_scale : colour the html table
    :type colour_scale : list
    :param results_dir : name of the problem group
    :type results_dir : str
>>>>>>> 9d2b6ab1
    """

    software = options.software
    if not isinstance(software, list):
        software = [software]
    minimizers = [options.minimizers[s] for s in software]
    minimizers = sum(minimizers, [])

    comparison_mode = options.comparison_mode

    results_dir = options.results_dir
    use_errors = options.use_errors
    colour_scale = options.colour_scale

    weighted_str = 'weighted' if use_errors else 'unweighted'

    tables_dir = create_dirs.restables_dir(results_dir, group_name)
    linked_problems = \
        visual_pages.create_linked_probs(results, group_name, results_dir)

<<<<<<< HEAD
    acc_rankings, runtimes, _, _ = generate_tables(results, minimizers)

    acc_tbl = rst_table.create(columns_txt=minimizers,
                               rows_txt=linked_problems,
                               cells=acc_rankings,
                               comparison_type='accuracy',
                               comparison_dim='',
                               using_errors=use_errors,
                               color_scale=colour_scale,
                               comparison_mode=comparison_mode)

    runtime_tbl = rst_table.create(columns_txt=minimizers,
                                   rows_txt=linked_problems,
                                   cells=runtimes,
                                   comparison_type='runtime',
                                   comparison_dim='',
                                   using_errors=use_errors,
                                   color_scale=colour_scale,
                                   comparison_mode=comparison_mode)

    save_tables(tables_dir, acc_tbl, use_errors, group_name,
                FILENAME_SUFFIX_ACCURACY)
    save_tables(tables_dir, runtime_tbl, use_errors, group_name,
                FILENAME_SUFFIX_RUNTIME)

    # Shut down logging at end of run
=======
    table_names = []
    for x in [FILENAME_SUFFIX_ACCURACY, FILENAME_SUFFIX_RUNTIME]:
        table_names.append(os.path.join(tables_dir,
                                        '{0}_{1}_{2}_table.'.format(
                                            weighted_str,
                                            x,
                                            group_name)))
    generate_tables(results_per_test, minimizers,
                    linked_problems, color_scale,
                    comparison_mode, table_names)

>>>>>>> 9d2b6ab1
    logging.shutdown()


def generate_tables(results_per_test, minimizers,
                    linked_problems, colour_scale,
                    comparison_mode, table_names):
    """
    Generates accuracy and runtime tables, with both normalised and absolute results, and summary tables in both rst and html.

    :param results_per_test : results nested array of objects
    :type results_per_test : list[list[list]]
    :param minimizers : array with minimizer names
    :type minimizers : list
    :param linked_problems : rst links for supporting pages
    :type linked_problems : list[str]
    :param colour_scale : colour the html table
    :type colour_scale : list
    :param comparison_mode : check whether to produced 'rel', 'abs' or 'both'
                              tables
    :type comparison_mode : str
    :param table_names : list of table names
    :type table_names : list
    """

    acc_dict, time_dict, html_links = create_results_dict(results_per_test,
                                                          linked_problems)
    acc_tbl = create_pandas_dataframe(acc_dict, minimizers)
    runtime_tbl = create_pandas_dataframe(time_dict, minimizers)

    create_pandas_html(acc_tbl[comparison_mode], runtime_tbl[comparison_mode],
                       minimizers, colour_scale, html_links, table_names)
    create_pandas_rst(acc_tbl[comparison_mode], runtime_tbl[comparison_mode],
                      minimizers, colour_scale, linked_problems, table_names)


def create_results_dict(results_per_test, linked_problems):
    """
    Generates a dictionary used to create HTML and RST tables.

    :param results_per_test : results nested array of objects
    :type results_per_test : list[list[list]]
    :param linked_problems : rst links for supporting pages
    :type linked_problems : list[str]

    :return : tuple(acc_results, time_results, html_links)
               dictionary of accuracy and timing results and
               html links for rending
    :rtype : tuple(dict, dict, list)
    """

    count = 1
    prev_name = ''
    template = '<a target="_blank" href="{0}">{1}</a>'
    acc_results = OrderedDict()
    time_results = OrderedDict()
    html_links = []

    for prob_results, link in zip(results_per_test, linked_problems):
        name = prob_results[0].problem.name
        if name == prev_name:
            count += 1
        else:
            count = 1
        prev_name = name
        prob_name = name + ' ' + str(count)
        url = link.split('<')[1].split('>')[0]
        html_links.append(template.format(url, prob_name))
        acc_results[prob_name] = [result.chi_sq for result in prob_results]
        time_results[prob_name] = [result.runtime for result in prob_results]
    return acc_results, time_results, html_links


def create_pandas_dataframe(table_data, minimizers):
    """
    Generates pandas tables.

    :param table_data : dictionary containing results, i.e.,
                            {'prob1': [result1, result2, ...],
                             'prob2': [result1, result2, ...], ...}
    :type table_data : dict
    :param minimizers : list of minimizers (column headers)
    :type group_name : list


    :return : dict(tbl, tbl_norm, tbl_combined) dictionary of
               pandas DataFrames containing results.
    :rtype : dict{pandas DataFrame, pandas DataFrame,
                   pandas DataFrame}
    """

    tbl = pd.DataFrame.from_dict(table_data, orient='index')
    tbl.columns = minimizers

    tbl_norm = tbl.apply(lambda x: x / x.min(), axis=1)
    tbl_norm = tbl_norm.applymap(lambda x: '{:.4g}'.format(x))
    tbl = tbl.applymap(lambda x: '{:.4g}'.format(x))

    tbl_combined = OrderedDict()
    for table1, table2 in zip(tbl.iterrows(), tbl_norm.iterrows()):
        tbl_combined[table1[0]] = []
        for value1, value2 in zip(table1[1].array, table2[1].array):
            tbl_combined[table1[0]].append('{} ({})'.format(value1, value2))
    tbl_combined = pd.DataFrame.from_dict(tbl_combined, orient='index')
    tbl_combined.columns = minimizers
    results_table = {'abs': tbl, 'rel': tbl_norm, 'both': tbl_combined}
    return results_table


def check_normalised(data, colours, colour_bounds):
    """
    Loops through row data of pandas data frame and assigns
    colours depending on size.

    :param data : Pandas row data
    :type data : Pandas Series
    :param colours : rst or html colour definitions
    :type colours : list[str]
    :param colour_bounds : rst or html colour bounds
    :type colour_bounds : list[str]

    :return : list of colour mappings with respect to the
               size of the elements in the row
    :rtype : list
    """

    data_numpy = data.array.to_numpy()
    data_list = []
    for x in data_numpy:
        x = x.replace('nan', 'inf')
        norm_stripped = re.findall('\(([^)]+)', x)
        if norm_stripped == []:
            data_list.append(float(x))
        else:
            data_list.append(float(norm_stripped[0]))

    data_list = data_list / np.min(data_list)
    results = len(data_list) * [colours[-1]]
    for i, x in enumerate(data_list):
        for j, y in enumerate(colour_bounds):
            if x <= y:
                results[i] = colours[j]
                break
    return results


def create_pandas_html(acc_tbl, runtime_tbl, minimizers,
                       colour_scale, html_links, table_names):
    """
    Generates html page from pandas dataframes.

    :param acc_tbl : DataFrame of the accuracy results
    :type acc_tbl : pandas DataFrame
    :param runtime_tbl : DataFrame of the timing results
    :type runtime_tbl : pandas DataFrame
    :param minimizers : list of minimizers (column headers)
    :type minimizers : list
    :param colour_scale : user defined colour scale
    :type colour_scale : list
    :param html_links : html links used in pandas rendering
    :type html_links : list
    :param table_names : list of table names
    :type table_names : list
    """
    colour_bounds = [colour[0] for colour in colour_scale]

    acc_tbl.index = html_links
    runtime_tbl.index = html_links

    def colour_highlight(data):
        '''
        Colour mapping for visualisation of table
        '''
        data_list = check_normalised(data, HTML_COLOUR_SCALE, colour_bounds)

        return ['background-color: {0}'.format(i) for i in data_list]
    results = [acc_tbl, runtime_tbl]
    for table, name in zip(results, table_names):
        table_style = table.style.apply(colour_highlight, axis=1)
        with open(name + 'html', "w") as f:
            f.write(table_style.render())


def create_pandas_rst(acc_tbl, runtime_tbl, minimizers,
                      colour_scale, rst_links, table_names):
    """
    Generates html page from pandas dataframes.

    :param acc_tbl : DataFrame of the accuracy results
    :type acc_tbl : pandas DataFrame
    :param runtime_tbl : DataFrame of the timing results
    :type runtime_tbl : pandas DataFrame
    :param minimizers : list of minimizers (column headers)
    :type minimizers : list
    :param colour_scale : user defined colour scale
    :type colour_scale : list
    :param rst_links : rst links used in pandas rendering
    :type rst_links : list
    :param table_names : list of table names
    :type table_names : list
    """
    colour_bounds = [colour[0] for colour in colour_scale]
    rst_colours = [colour[1] for colour in colour_scale]

    acc_tbl.index = rst_links
    runtime_tbl.index = rst_links

    def colour_highlight(data):
        '''
        Colour mapping for visualisation of table
        '''
        data_list = check_normalised(data, rst_colours, colour_bounds)
        for i, x in enumerate(data):
            data[i] = ':{}:`{}`'.format(data_list[i], x)

        return data

    results = [acc_tbl, runtime_tbl]
    for table, name in zip(results, table_names):
        table.apply(colour_highlight, axis=1)
        writer = pytablewriter.RstGridTableWriter()
        writer.from_dataframe(table, add_index_column=True)
        writer.dump(name + "rst")<|MERGE_RESOLUTION|>--- conflicted
+++ resolved
@@ -29,28 +29,12 @@
     """
     Saves the results of the fitting to html/rst tables.
 
-<<<<<<< HEAD
-    @param options :: options used in fitting
-    @param results_per_test :: results nested array of objects
-    @param group_name :: name of the problem group
-
-    @returns :: html/rst tables with the fitting results
-=======
-    :param software_options : dictionary containing software used in fitting the problem, list of minimizers and location of json file contain minimizers
-    :type software_options : dict
-    :param minimizers : array with minimizer names
-    :type minimizers : list
-    :param results_per_test : results nested array of objects
-    :type results_per_test : list[list[list]]
+    :param options : The options used in the fitting problem and plotting
+    :type options : fitbenchmarking.utils.options.Options
+    :param results : results nested array of objects
+    :type results : list[list[list]]
     :param group_name : name of the problem group
     :type group_name : str
-    :param use_errors : bool whether to use errors or not
-    :type use_errors : bool
-    :param colour_scale : colour the html table
-    :type colour_scale : list
-    :param results_dir : name of the problem group
-    :type results_dir : str
->>>>>>> 9d2b6ab1
     """
 
     software = options.software
@@ -71,34 +55,6 @@
     linked_problems = \
         visual_pages.create_linked_probs(results, group_name, results_dir)
 
-<<<<<<< HEAD
-    acc_rankings, runtimes, _, _ = generate_tables(results, minimizers)
-
-    acc_tbl = rst_table.create(columns_txt=minimizers,
-                               rows_txt=linked_problems,
-                               cells=acc_rankings,
-                               comparison_type='accuracy',
-                               comparison_dim='',
-                               using_errors=use_errors,
-                               color_scale=colour_scale,
-                               comparison_mode=comparison_mode)
-
-    runtime_tbl = rst_table.create(columns_txt=minimizers,
-                                   rows_txt=linked_problems,
-                                   cells=runtimes,
-                                   comparison_type='runtime',
-                                   comparison_dim='',
-                                   using_errors=use_errors,
-                                   color_scale=colour_scale,
-                                   comparison_mode=comparison_mode)
-
-    save_tables(tables_dir, acc_tbl, use_errors, group_name,
-                FILENAME_SUFFIX_ACCURACY)
-    save_tables(tables_dir, runtime_tbl, use_errors, group_name,
-                FILENAME_SUFFIX_RUNTIME)
-
-    # Shut down logging at end of run
-=======
     table_names = []
     for x in [FILENAME_SUFFIX_ACCURACY, FILENAME_SUFFIX_RUNTIME]:
         table_names.append(os.path.join(tables_dir,
@@ -106,11 +62,10 @@
                                             weighted_str,
                                             x,
                                             group_name)))
-    generate_tables(results_per_test, minimizers,
-                    linked_problems, color_scale,
+    generate_tables(results, minimizers,
+                    linked_problems, colour_scale,
                     comparison_mode, table_names)
 
->>>>>>> 9d2b6ab1
     logging.shutdown()
 
 
@@ -240,7 +195,7 @@
     data_list = []
     for x in data_numpy:
         x = x.replace('nan', 'inf')
-        norm_stripped = re.findall('\(([^)]+)', x)
+        norm_stripped = re.findall(r'\(([^)]+)', x)
         if norm_stripped == []:
             data_list.append(float(x))
         else:
