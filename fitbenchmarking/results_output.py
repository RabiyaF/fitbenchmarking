--- conflicted
+++ resolved
@@ -35,13 +35,8 @@
     @returns :: html/rst tables with the fitting results
     """
 
-<<<<<<< HEAD
-    minimizers, software = utils.misc.get_minimizers(software_options)
+    minimizers, software = misc.get_minimizers(software_options)
     comparison_mode = software_options.get('comparison_mode', None)
-=======
-    minimizers, software = misc.get_minimizers(software_options)
-    comparison_type = software_options.get('comparison_type', None)
->>>>>>> 901656ac
 
     if comparison_mode is None:
         if 'options_file' in software_options:
