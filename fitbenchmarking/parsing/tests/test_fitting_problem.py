"""
Test file to test the fitting_problem file.
"""

from collections import OrderedDict
import numpy as np
from unittest import TestCase

from fitbenchmarking.parsing.fitting_problem import FittingProblem


class TestFittingProblem(TestCase):
    """
    Class to test the FittingProblem class
    """

    def test_verify_problem(self):
        """
        Test that verify only passes if all required values are set.
        """
        fitting_problem = FittingProblem()
        with self.assertRaises(TypeError):
            fitting_problem.verify()
            self.fail('verify() passes when no values are set.')

        fitting_problem.starting_values = [
            OrderedDict([('p1', 1), ('p2', 2)])]
        with self.assertRaises(TypeError):
            fitting_problem.verify()
            self.fail('verify() passes starting values are set.')

        fitting_problem.data_x = np.array([1, 2, 3, 4, 5])
        with self.assertRaises(TypeError):
            fitting_problem.verify()
            self.fail('verify() passes when data_x is set.')

        fitting_problem.data_y = np.array([1, 2, 3, 4, 5])
        with self.assertRaises(TypeError):
            fitting_problem.verify()
            self.fail('verify() passes when data_y is set.')

        fitting_problem.function = lambda x, p1, p2: p1+p2
        try:
            fitting_problem.verify()
        except TypeError:
            self.fail('verify() fails when all required values set.')

        fitting_problem.data_x = [1, 2, 3]
        with self.assertRaises(TypeError):
            fitting_problem.verify()
            self.fail('verify() passes for x values not numpy.')

    def test_eval_f(self):
        """
        Test that eval_f is running the correct function
        """
        fitting_problem = FittingProblem()
        self.assertRaises(AttributeError,
                          fitting_problem.eval_f,
                          x=2,
                          params=[1, 2, 3])
        fitting_problem.function = lambda x, p1: x + p1
        x_val = np.array([1, 8, 11])
        eval_result = fitting_problem.eval_f(x=x_val,
<<<<<<< HEAD
                                             params=[5])
        self.assertTrue(all(eval_result == np.array([6, 13, 16])))
=======
                                             params=[5],
                                             function_id=0)
        self.assertTrue(all(eval_result == np.array([6])))
        eval_result = fitting_problem.eval_f(x=x_val,
                                             params=[5],
                                             function_id=1)
        self.assertTrue(all(eval_result == np.array([16])))
        fitting_problem.data_x = np.array([20, 21, 22])
        eval_result = fitting_problem.eval_f(params=[5],
                                             function_id=0)
        self.assertTrue(all(eval_result == np.array([25, 26, 27])))
>>>>>>> f24de580

    def test_eval_starting_params(self):
        """
        Test that eval_starting_params returns the correct result
        """
        fitting_problem = FittingProblem()
        self.assertRaises(AttributeError,
                          fitting_problem.eval_starting_params,
                          param_set=0)
        fitting_problem.function = lambda x, p1: x + p1
        fitting_problem.starting_values = [OrderedDict([('p1', 3)]),
                                           OrderedDict([('p1', 7)])]
        fitting_problem.data_x = np.array([1])
        eval_result = fitting_problem.eval_starting_params(0)
        self.assertTrue(all(eval_result == np.array([4])))
        eval_result = fitting_problem.eval_starting_params(1)
        self.assertTrue(all(eval_result == np.array([8])))

    def test_get_function_def(self):
        """
        Tests that the function def is formatted correctly
        """
        fitting_problem = FittingProblem()
        expected_function_def = 'test_function | a=1, b=2.0, c=3.3, d=4.99999'
        fitting_problem.equation = 'test_function'
        fitting_problem.starting_values = [
            OrderedDict([('a', 0), ('b', 0), ('c', 0), ('d', 0)])]
        params = [1, 2.0, 3.3, 4.99999]
        function_def = fitting_problem.get_function_def(params=params)
        self.assertEqual(function_def, expected_function_def)<|MERGE_RESOLUTION|>--- conflicted
+++ resolved
@@ -62,22 +62,12 @@
         fitting_problem.function = lambda x, p1: x + p1
         x_val = np.array([1, 8, 11])
         eval_result = fitting_problem.eval_f(x=x_val,
-<<<<<<< HEAD
                                              params=[5])
         self.assertTrue(all(eval_result == np.array([6, 13, 16])))
-=======
-                                             params=[5],
-                                             function_id=0)
-        self.assertTrue(all(eval_result == np.array([6])))
-        eval_result = fitting_problem.eval_f(x=x_val,
-                                             params=[5],
-                                             function_id=1)
-        self.assertTrue(all(eval_result == np.array([16])))
+
         fitting_problem.data_x = np.array([20, 21, 22])
-        eval_result = fitting_problem.eval_f(params=[5],
-                                             function_id=0)
+        eval_result = fitting_problem.eval_f(params=[5])
         self.assertTrue(all(eval_result == np.array([25, 26, 27])))
->>>>>>> f24de580
 
     def test_eval_starting_params(self):
         """
