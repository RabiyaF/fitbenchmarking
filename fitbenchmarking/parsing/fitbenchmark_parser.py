--- conflicted
+++ resolved
@@ -110,13 +110,8 @@
         Get the params from the function as a list of dicts from the data
         file.
 
-<<<<<<< HEAD
-        :returns: Function definition in format:
-                  [{name1: value1, name2: value2, ...}, ...]
-=======
         :return: Function definition in format:
-                  [{name: [value1, value2, ...], ...]
->>>>>>> 7d0444d8
+                 [{name1: value1, name2: value2, ...}, ...]
         :rtype: list of dict
         """
         function_def = []
