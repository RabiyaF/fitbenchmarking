--- conflicted
+++ resolved
@@ -58,7 +58,6 @@
         # Callable function
         self.function = None
 
-<<<<<<< HEAD
         self._param_names = None
 
     @property
@@ -77,39 +76,24 @@
     def param_names(self, value):
         raise ValueError('This property should not be set manually')
 
-    def eval_f(self, x, params):
-=======
-    def eval_f(self, params, function_id, x=None):
->>>>>>> f24de580
+    def eval_f(self, params, x=None):
         """
         Function evaluation method
 
         :param params: parameter value(s)
         :type params: list
-<<<<<<< HEAD
-=======
-        :param function_id: The index of the function in functions
-        :type function_id: int
         :param x: x data values or None, if None this uses self.data_x
         :type x: numpy array
->>>>>>> f24de580
 
         :return: y data values evaluated from the function of the problem
         :rtype: numpy array
         """
         if self.function is None:
             raise AttributeError('Cannot call function before setting'
-<<<<<<< HEAD
                                  'function.')
-        return self.function(x, *params)
-=======
-                                 + 'functions in object.')
-
         if x is None:
             x = self.data_x
-        function = self.functions[function_id][0]
-        return function(x, *params)
->>>>>>> f24de580
+        return self.function(x, *params)
 
     def eval_starting_params(self, param_set):
         """
@@ -124,8 +108,7 @@
         if self.starting_values is None:
             raise AttributeError('Cannot call function before setting'
                                  'starting values.')
-        return self.eval_f(self.data_x,
-                           self.starting_values[param_set].values())
+        return self.eval_f(self.starting_values[param_set].values())
 
     def get_function_def(self, params):
         """
