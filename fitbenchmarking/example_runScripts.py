--- conflicted
+++ resolved
@@ -61,11 +61,6 @@
                                           use_errors=use_errors,
                                           simple_text=False, rst=True, save_to_file=True, color_scale=color_scale)
 
-
-<<<<<<< HEAD
->>>>>>> master
-=======
->>>>>>> 9804140b
 header = '\n\n**************** OVERALL SUMMARY - ALL GROUPS ******** \n\n'
 print(header)
 fitout.print_overall_results_table(minimizers, results_per_group, problems, group_names,
