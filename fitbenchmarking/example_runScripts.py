# script for running fit benchmarking and comparising the relative performance of local minimzers on
# fit problems

import fitting_benchmarking as fitbk
import results_output as fitout

import os

<<<<<<< HEAD
# Import mantid.simpleapi as msapi

=======
>>>>>>> af2f4472
minimizers = ['BFGS', 'Conjugate gradient (Fletcher-Reeves imp.)',
              'Conjugate gradient (Polak-Ribiere imp.)',
              'Levenberg-Marquardt', 'Levenberg-MarquardtMD',
              'Simplex', 'SteepestDescent',
              'Trust Region', 'Damped GaussNewton']

group_names = ['NIST, "lower" difficulty', 'NIST, "average" difficulty',
               'NIST, "higher" difficulty', "CUTEst", "Neutron data"]
group_suffix_names = ['nist_lower', 'nist_average', 'nist_higher', 'cutest', 'neutron_data']
color_scale = [(1.1, 'ranking-top-1'),
               (1.33, 'ranking-top-2'),
               (1.75, 'ranking-med-3'),
               (3, 'ranking-low-4'),
               (float('nan'), 'ranking-low-5')]


input_data_dir = os.path.dirname(os.path.realpath(__file__))
parent_dir = os.path.dirname(os.path.normpath(input_data_dir))
base_problem_files_dir = os.path.join(parent_dir, 'benchmark_problems')


use_errors = True
              
nist_group_dir = os.path.join(base_problem_files_dir, 'NIST_nonlinear_regression')
cutest_group_dir = os.path.join(base_problem_files_dir, 'CUTEst')
neutron_data_group_dirs = [os.path.join(base_problem_files_dir, 'Neutron_data')]
muon_data_group_dir = [os.path.join(base_problem_files_dir, 'Muon_data')]

# choice the data to run
run_data = "nist"

if run_data == "neutron":
    problems, results_per_group = fitbk.do_fitting_benchmark(neutron_data_group_dirs=neutron_data_group_dirs,
                                                             minimizers=minimizers, use_errors=use_errors)
elif run_data == "muon":
    group_names = ['MUON']
    group_suffix_names = ['MUON']
    problems, results_per_group = fitbk.do_fitting_benchmark(muon_data_group_dir=muon_data_group_dir,
                                                             minimizers=minimizers, use_errors=use_errors)
elif run_data == "nist":
    # NIST data
    problems, results_per_group = fitbk.do_fitting_benchmark(nist_group_dir=nist_group_dir,
                                                             minimizers=minimizers, use_errors=use_errors)

for idx, group_results in enumerate(results_per_group):
        print("\n\n")
        print("********************************************************")
        print("**************** RESULTS FOR GROUP {0}, {1} ************".format(idx+1,
                                                                                group_names[idx]))
        print("********************************************************")
        fitout.print_group_results_tables(minimizers, group_results, problems[idx],
                                          group_name=group_suffix_names[idx],
                                          use_errors=use_errors,
                                          simple_text=True, rst=True, save_to_file=True, color_scale=color_scale)
                                          
                                          
header = '\n\n**************** OVERALL SUMMARY - ALL GROUPS ******** \n\n'
print(header)
fitout.print_overall_results_table(minimizers, results_per_group, problems, group_names,
                                   use_errors=use_errors, save_to_file=True)<|MERGE_RESOLUTION|>--- conflicted
+++ resolved
@@ -6,11 +6,7 @@
 
 import os
 
-<<<<<<< HEAD
-# Import mantid.simpleapi as msapi
 
-=======
->>>>>>> af2f4472
 minimizers = ['BFGS', 'Conjugate gradient (Fletcher-Reeves imp.)',
               'Conjugate gradient (Polak-Ribiere imp.)',
               'Levenberg-Marquardt', 'Levenberg-MarquardtMD',
