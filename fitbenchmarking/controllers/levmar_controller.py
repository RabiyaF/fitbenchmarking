--- conflicted
+++ resolved
@@ -91,38 +91,19 @@
             jac = None
         else:
             jac = self._jeval
-<<<<<<< HEAD
-            
         if self.problem.value_ranges is None:
             solve_levmar = getattr(levmar,"levmar")
-=======
-
-        if self.value_ranges is None:
-            (self.final_params, _, self._info) = levmar.levmar(
-                self._feval,
-                self.initial_params,
-                self.data_y,
-                args=(self.data_x,),
-                jacf=jac)
->>>>>>> 5fcfb057
         else:
             solve_levmar = getattr(levmar,"levmar_bc")
         args = [self._feval,
                 self.initial_params,
-<<<<<<< HEAD
                 self.data_y]
-        if self.problem.value_ranges is not None:
-            args.append(self.value_ranges)
+        if self.value_ranges is not None:
+            args.append(self.param_ranges)
         kwargs = {"args": (self.data_x,)}
         if not self.jacobian.use_solver_jac:
             kwargs["jacf"] = self._jeval
         (self.final_params, _, self._info) = solve_levmar(*args, **kwargs)
-=======
-                self.data_y,
-                self.param_ranges,
-                args=(self.data_x,),
-                jacf=jac)
->>>>>>> 5fcfb057
         # self._info isn't documented (other than in the levmar source),
         # but returns:
         # self._info[0] = ||e||_2 at `p0`
