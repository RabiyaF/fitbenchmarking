--- conflicted
+++ resolved
@@ -97,12 +97,7 @@
     if len(probs) != len(results):
         raise RuntimeError('probs : {0}, prob_results: {1}'.format(len(probs), len(results)))
 
-<<<<<<< HEAD
-
-    return probs, results
-=======
     return probs, results, results_dir
->>>>>>> 98c76158
 
 
 def do_fitting_benchmark_group(group_name, group_results_dir, problem_files, minimizers, use_errors=True):
@@ -238,15 +233,10 @@
         VDPage_dir = os.path.join(visuals_dir, "VDPages")
         if not os.path.exists(VDPage_dir):
             os.makedirs(VDPage_dir)
-
-<<<<<<< HEAD
-
-    figures_dir = os.path.join(group_results_dir, "Figures")
-=======
         visuals_dir = VDPage_dir
 
     figures_dir = os.path.join(visuals_dir, "Figures")
->>>>>>> 98c76158
+
     if not os.path.exists(figures_dir):
         os.makedirs(figures_dir)
 
