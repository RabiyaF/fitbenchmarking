--- conflicted
+++ resolved
@@ -97,12 +97,7 @@
     if len(probs) != len(results):
         raise RuntimeError('probs : {0}, prob_results: {1}'.format(len(probs), len(results)))
 
-<<<<<<< HEAD
     return probs, results, results_dir
-=======
-
-    return probs, results
->>>>>>> e969d513
 
 
 def do_fitting_benchmark_group(group_name, group_results_dir, problem_files, minimizers, use_errors=True):
@@ -238,14 +233,17 @@
         VDPage_dir = os.path.join(visuals_dir, "VDPages")
         if not os.path.exists(VDPage_dir):
             os.makedirs(VDPage_dir)
-
-<<<<<<< HEAD
         visuals_dir = VDPage_dir
 
     figures_dir = os.path.join(visuals_dir, "Figures")
     if not os.path.exists(figures_dir):
         os.makedirs(figures_dir)
 
+    if prob.name == previous_name:
+        count+=1
+    else:
+        count =1
+        previous_name = prob.name
     # remove the extension (e.g. .nxs) if there is one
     run_ID = prob.name
     k = -1
@@ -275,13 +273,6 @@
                           str(count)+".png")
 
 
-=======
-
-    figures_dir = os.path.join(group_results_dir, "Figures")
-    if not os.path.exists(figures_dir):
-        os.makedirs(figures_dir)
-
->>>>>>> e969d513
     fig=plot()
     best_fit.markers=''
     best_fit.linestyle='-'
@@ -298,15 +289,6 @@
     fig.add_data(raw)
     fig.labels['y'] = "Arbitrary units"
     fig.labels['x'] = "Time ($\mu s$)"
-<<<<<<< HEAD
-=======
-    if prob.name == previous_name:
-        count+=1
-    else:
-        count =1
-        previous_name = prob.name
-
->>>>>>> e969d513
     fig.labels['title'] = prob.name[:-4]+" "+str(count)
     fig.title_size=10
     fig.make_scatter_plot(figures_dir + os.sep + "Fit for " + run_ID + " " +
