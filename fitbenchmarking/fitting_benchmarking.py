"""
Classes and utility functions to support benchmarking of fitting minimizers in
Mantid or other packages useable from Python.  These benchmarks are
focused on comparing different minimizers in terms of accuracy and
computation time.
"""
# Copyright &copy; 2016 ISIS Rutherford Appleton Laboratory, NScD
# Oak Ridge National Laboratory & European Spallation Source
#
# This file is part of Mantid.
# Mantid is free software; you can redistribute it and/or modify
# it under the terms of the GNU General Public License as published by
# the Free Software Foundation; either version 3 of the License, or
# (at your option) any later version.
#
# Mantid is distributed in the hope that it will be useful,
# but WITHOUT ANY WARRANTY; without even the implied warranty of
# MERCHANTABILITY or FITNESS FOR A PARTICULAR PURPOSE.  See the
# GNU General Public License for more details.
#
# You should have received a copy of the GNU General Public License
# along with this program.  If not, see <http://www.gnu.org/licenses/>.
#
# File change history is stored at: <https://github.com/mantidproject/mantid>.
# Code Documentation is available at: <http://doxygen.mantidproject.org>

from __future__ import (absolute_import, division, print_function)

import os, shutil
import time
import sys

import numpy as np
import mantid.simpleapi as msapi

import input_parsing as iparsing
import test_result

from logging_setup import logger

from plotHelper import *

def do_fitting_benchmark(nist_group_dir=None, cutest_group_dir=None, neutron_data_group_dirs=None,
                         muon_data_group_dir=None, minimizers=None, use_errors=True, results_dir=None):
    """
    Run a fit minimizer benchmark against groups of fitting problems.

    Unless group directories of fitting problems are specified no fitting benchmarking is done.

    NIST and CUTEst refer to the NIST and CUTEst fitting test problem sets, where
    for example CUTEst is used for fit tests in the mathematical numerical literature.

    The Neutron_data group contain fit tests against real noisy experimental neutron data.
    This latter group may grow to contain fitting example from multiple directories.

    @param nist_group_dir :: whether to try to load NIST problems
    @param cutest_group_dir :: whether to try to load CUTEst problems
    @param neutron_data_group_dirs :: base directory where fitting problems are located including NIST+CUTEst
    @param muon_data_group_dir :: base directory where muon fitting problems are located
    @param minimizers :: list of minimizers to test
    @param use_errors :: whether to use observational errors as weights in the cost function
    """

    results_dir = setup_results_directory(results_dir)

    problem_groups = {}

    print("***** SAVING RESULTS IN DIRECTORY {0} *****".format(results_dir))

    if nist_group_dir:
        problem_groups['nist'] = get_nist_problem_files(nist_group_dir)

    elif cutest_group_dir:
        problem_groups['cutest'] = [get_cutest_problem_files(cutest_group_dir)]

    elif neutron_data_group_dirs:
        problem_groups['neutron'] = get_data_groups(neutron_data_group_dirs)

    elif muon_data_group_dir:
        problem_groups['muon'] = get_data_groups(muon_data_group_dir)

    for group_name in problem_groups:
        group_results_dir = os.path.join(results_dir, group_name)

        if os.path.exists(group_results_dir):
            empty_contents_of_folder(group_results_dir)
        else:
            os.makedirs(group_results_dir)


        prob_results = [do_fitting_benchmark_group(group_name, group_results_dir, problem_block,
                                                   minimizers, use_errors=use_errors)
                        for problem_block in problem_groups[group_name]]

    probs, results = list(zip(*prob_results))

    if len(probs) != len(results):
        raise RuntimeError('probs : {0}, prob_results: {1}'.format(len(probs), len(results)))

    return probs, results, results_dir


def do_fitting_benchmark_group(group_name, group_results_dir, problem_files, minimizers, use_errors=True):
    """
    Applies minimizers to a group (collection) of test problems. For example the
    collection of all NIST problems

    @param problem_files :: a list of list of files that define a group of
    test problems. For example all the NIST files sub-groupped according to level
    of fitting difficulty, where the lowest list level list the file names

    @param minimizers :: list of minimizers to test
    @param use_errors :: whether to use observational errors as weights in the cost function

    @returns :: problem definitions loaded from the files, and results of running them with
    the minimizers requested
    """

    problems = []
    results_per_problem = []
    count = 0
    previous_name="none"

    # Note the CUTEst problem are assumed to be expressed in NIST format
    if group_name in ['nist', 'cutest']:
        for prob_file in problem_files:
            prob = iparsing.load_nist_fitting_problem_file(prob_file)

            print("* Testing fitting of problem {0}".format(prob.name))
            logger.info("* Testing fitting of problem {0}".format(prob.name))

            results_prob = do_fitting_benchmark_one_problem(prob, group_results_dir, minimizers, use_errors, count, previous_name)
            results_per_problem.extend(results_prob)

    elif group_name in ['neutron']:
        for prob_file in problem_files:
            prob = iparsing.load_neutron_data_fitting_problem_file(prob_file)

            print("* Testing fitting of problem {0}".format(prob.name))
            logger.info("* Testing fitting of problem {0}".format(prob.name))

            results_prob = do_fitting_benchmark_one_problem(prob, group_results_dir, minimizers, use_errors, count, previous_name)
            results_per_problem.extend(results_prob)

    else:
        raise NameError("Please assign your problem group to a parser.")

    return problems, results_per_problem


def do_fitting_benchmark_one_problem(prob, group_results_dir, minimizers, use_errors=True, count=0, previous_name="none"):
    """
    One problem with potentially several starting points, returns a list (start points) of
    lists (minimizers).

    @param prob :: fitting problem
    @param minimizers :: list of minimizers to evaluate/compare
    @param use_errors :: whether to use observational errors when evaluating accuracy (in the
                         cost function)
    @param count :: the current count for the number of different start values for a given problem
    """

    max_possible_float = sys.float_info.max
    wks, cost_function = prepare_wks_cost_function(prob, use_errors)

    # Each NIST problem generate two results per file - from two different starting points
    results_fit_problem = []

    # Get function definitions for the problem - one for each starting point
    function_defs = get_function_definitions(prob)

    # Loop over the different starting points
    for user_func in function_defs:
        # search for lowest chi2
        min_chi_sq = max_possible_float  # used to store min chi-sq value found. initialised to large value
        best_fit = None
        results_problem_start = []
        for minimizer_name in minimizers:
            t_start = time.clock()

            status, fit_wks, params, errors = run_fit(wks, prob, function=user_func,
                                                      minimizer=minimizer_name,
                                                      cost_function=cost_function)
            t_end = time.clock()

            print("*** Using minimizer {0}, Status: {1}".format(minimizer_name, status))
            logger.info("*** Using minimizer {0}, Status: {1}".format(minimizer_name, status))

            chi_sq = -1
            if not status == 'failed':

                if fit_wks:
                    chi_sq = calculate_chi_sq(fit_wks.readY(2))
                    if chi_sq <min_chi_sq:
                        tmp = msapi.ConvertToPointData(fit_wks)
                        best_fit = data(minimizer_name,tmp.readX(1),tmp.readY(1))
                        min_chi_sq = chi_sq
                else:
                    chi_sq = float("nan")
                    logger.warning(" No output fit workspace")
                print("Chi_sq: {0}".format(chi_sq))

            result = test_result.FittingTestResult()
            result.problem = prob
            result.fit_status = status
            result.params = params
            result.errors = errors
            result.chi_sq = chi_sq if not chi_sq == -1 else np.nan
            result.runtime = t_end - t_start if not np.isnan(chi_sq) else np.nan
            results_problem_start.append(result)

        results_fit_problem.append(results_problem_start)

        previous_name, count = make_plots(prob, group_results_dir, best_fit,
                                          wks, previous_name, count, user_func)

    return results_fit_problem


def make_plots(prob, visuals_dir, best_fit, wks, previous_name, count, user_func):
    '''
    Makes a plot of the best fit considering multiple starting points of a
    problem.

    @param prob: fitting problem
    @param best_fit :: best fit data
    @param wks :: workspace with problem data
    @param previous_name :: name of the previous problem
    @param count :: number of different starting points for one problem
    @param user_func :: fitting function
    '''
    if "neutron" in visuals_dir:
        VDPage_dir = os.path.join(visuals_dir, "VDPages")
        if not os.path.exists(VDPage_dir):
            os.makedirs(VDPage_dir)
<<<<<<< HEAD
        visuals_dir = VDPage_dir

    figures_dir = os.path.join(visuals_dir, "Figures")

    if not os.path.exists(figures_dir):
        os.makedirs(figures_dir)

=======

        visuals_dir = VDPage_dir

    figures_dir = os.path.join(visuals_dir, "Figures")
    if not os.path.exists(figures_dir):
        os.makedirs(figures_dir)

    # remove the extension (e.g. .nxs) if there is one
    run_ID = prob.name
    k = -1
    k = run_ID.rfind(".")
    if k != -1:
        run_ID = run_ID[:k]

    data_fig=plot()
    tmp=msapi.ConvertToPointData(wks)
    xData = tmp.readX(0)
    yData = tmp.readY(0)
    eData = tmp.readE(0)
    raw = data("Data",xData,yData,eData)
    raw.showError = True
    raw.linestyle = ''
    data_fig.add_data(raw)
    data_fig.labels['y'] = "Arbitrary units"
    data_fig.labels['x'] = "Time ($\mu s$)"
    if prob.name == previous_name:
        count+=1
    else:
        count =1
        previous_name = prob.name
    data_fig.labels['title'] = prob.name[:-4]+" "+str(count)
    data_fig.title_size=10
    data_fig.make_scatter_plot(figures_dir + os.sep + "Data Plot " + run_ID + " " +
                          str(count)+".png")


>>>>>>> 4e4c294d
    fig=plot()
    best_fit.markers=''
    best_fit.linestyle='-'
    best_fit.colour='green'
    best_fit.order_data()
    fig.add_data(best_fit)
    tmp = msapi.ConvertToPointData(wks)
    xData = tmp.readX(0)
    yData = tmp.readY(0)
    eData = tmp.readE(0)
    raw = data("Data",xData,yData,eData)
    raw.showError = True
    raw.linestyle = ''
    fig.add_data(raw)
    fig.labels['y'] = "Arbitrary units"
    fig.labels['x'] = "Time ($\mu s$)"
<<<<<<< HEAD
    if prob.name == previous_name:
        count+=1
    else:
        count =1
        previous_name = prob.name

=======
>>>>>>> 4e4c294d
    fig.labels['title'] = prob.name[:-4]+" "+str(count)
    fig.title_size=10
    fig.make_scatter_plot(figures_dir + os.sep + "Fit for " + run_ID + " " +
                          str(count) + ".png")


    fit_result = msapi.Fit(user_func, wks, Output='ws_fitting_test',
                           Minimizer='Levenberg-Marquardt',
                           CostFunction='Least squares',IgnoreInvalidData=True,
                           StartX=prob.start_x, EndX=prob.end_x,MaxIterations=0)

    tmp = msapi.ConvertToPointData(fit_result.OutputWorkspace)
    xData = tmp.readX(1)
    yData = tmp.readY(1)
    startData = data("Start Guess",xData,yData)
    startData.order_data()
    startData.colour = "blue"
    startData.markers = ''
    startData.linestyle = "-"
    start_fig = plot()
    start_fig.add_data(raw)
    start_fig.add_data(startData)
    start_fig.labels['x'] = "Time ($\mu s$)"
    start_fig.labels['y'] = "Arbitrary units"
    title = user_func[27:-1]
    title = splitByString(title,30)
    start_fig.labels['title'] = run_ID+" "+str(count)+"\n"+title
    start_fig.title_size = 10
    start_fig.make_scatter_plot(figures_dir + os.sep + "start for " + run_ID +
                                " " + str(count) + ".png")

    return previous_name, count


def run_fit(wks, prob, function, minimizer='Levenberg-Marquardt', cost_function='Least squares'):
    """
    Fits the data in a workspace with a function, using the algorithm Fit.
    Importantly, the option IgnoreInvalidData is enabled. Check the documentation of Fit for the
    implications of this.

    @param wks :: MatrixWorkspace with data to fit, in the format expected by the algorithm Fit
    @param prob :: Problem definition
    @param function :: function definition as used in the algorithm Fit
    @param minimizer :: minimizer to use in Fit
    @param cost_function :: cost function to use in Fit

    @returns the fitted parameter values and error estimates for these
    """

    fit_result = None
    param_tbl = None

    try:
        # When using 'Least squares' (weighted by errors), ignore nans and zero errors, but don't
        # ignore them when using 'Unweighted least squares' as that would ignore all values!
        ignore_invalid = cost_function == 'Least squares'
        # Note the ugly adhoc exception. We need to reconsider these WISH problems:
        if 'WISH17701' in prob.name:
            ignore_invalid = False

        fit_result = msapi.Fit(function, wks, Output='ws_fitting_test',
                               Minimizer=minimizer,
                               CostFunction=cost_function,
                               IgnoreInvalidData=ignore_invalid,
                               StartX=prob.start_x, EndX=prob.end_x)

    except (RuntimeError, ValueError) as err:
        print("Warning, fit probably failed. Going on. Error: " + str(err))


    if fit_result is None:
        return 'failed', np.nan, np.nan, np.nan

    else:
        param_tbl = fit_result.OutputParameters
        if param_tbl:
            params = param_tbl.column(1)[:-1]
            errors = param_tbl.column(2)[:-1]
        else:
            params = None
            errors = None

        return fit_result.OutputStatus, fit_result.OutputWorkspace, params, errors


def prepare_wks_cost_function(prob, use_errors):
    """
    Build a workspace ready for Fit() and a cost function string according to the problem
    definition.
    """
    if use_errors:
        data_e = None
        if prob.data_pattern_obs_errors is None:
            # Fake observational errors - no correct answer (since we do not know
            # where the y values come from), but we are taking
            # the errrors to be the square root of the absolute y value
            data_e = np.sqrt(abs(prob.data_y))
        else:
            data_e = prob.data_pattern_obs_errors

        wks = msapi.CreateWorkspace(DataX=prob.data_x, DataY=prob.data_y,
                                    DataE=data_e)
        cost_function = 'Least squares'
    else:
        wks = msapi.CreateWorkspace(DataX=prob.data_x, DataY=prob.data_y)
        cost_function = 'Unweighted least squares'

    return wks, cost_function


def calculate_chi_sq(values):
    ''' Function that calculates chi squared given a vector of differences
        between the actual data points and the data points of the fit '''

    return np.sum(np.square(values))


def splitByString(name,min_length,loop=0,splitter=0):
    """
    A simple function for splitting via characters in a long string
    @param name :: input string
    @param min_length :: minimum length of a linestyle
    @param loop :: number of time cycled through the split options
    @param splitter :: index of which split pattern to use
    @returns :: the split string
    """

    tmp = name[min_length:]
    split_at=[";","+",","]

    if splitter+1 >len(split_at):
        if loop>3:
            print ("failed ",name)
            logger.error("failed in splitByString function", name)
            return "..."
        else:
            return splitByString(name,min_length,loop+1)

    loc=tmp.find(split_at[splitter])+min_length

    if loc ==-1+min_length or loc > min_length*2:
        if len(tmp)>min_length:
            return splitByString(name,min_length,loop,splitter+1)
        return name
    else:
        tmp = splitByString(name[loc+1:],min_length,loop,splitter)
        title=name[:loc+1]+"\n"+tmp
        return title


def get_function_definitions(prob):
    """
    Produces function definition strings (as a full definition in
    muparser format, including the function and the initial values for
    the parameters), one for every different starting point defined in
    the test problem.

    @param prob :: fitting test problem object

    @returns :: list of function strings ready for Fit()
    """

    function_defs = []

    if prob.starting_values:
        num_starts = len(prob.starting_values[0][1])
        for start_idx in range(0, num_starts):

            start_string = ''  # like: 'b1=250, b2=0.0005'

            for param in prob.starting_values:
                start_string += ('{0}={1},'.format(param[0], param[1][start_idx]))

            if 'name' in prob.equation:
                function_defs.append(prob.equation)
            else:
                function_defs.append("name=UserFunction, Formula={0}, {1}".format(prob.equation, start_string))
    else:
        # Equation from a neutron data spec file. Ready to be used
        function_defs.append(prob.equation)

    return function_defs


def get_nist_problem_files(search_dir):
    """
    Group the NIST problem files into separeate blocks according
    to assumed fitting different levels: lower, average,
    higher.

    @returns :: list of list of problem files
    """

    # Grouped by "level of difficulty"
    nist_lower = ['Misra1a.dat', 'Chwirut2.dat', 'Chwirut1.dat', 'Lanczos3.dat',
                  'Gauss1.dat', 'Gauss2.dat', 'DanWood.dat', 'Misra1b.dat']

    nist_average = ['Kirby2.dat', 'Hahn1.dat', 'MGH17.dat', 'Lanczos1.dat',
                    'Lanczos2.dat', 'Gauss3.dat', 'Misra1c.dat', 'Misra1d.dat',
                    'ENSO.dat']

    nist_higher = ['MGH09.dat', 'Thurber.dat', 'BoxBOD.dat', 'Rat42.dat',
                   'MGH10.dat', 'Eckerle4.dat', 'Rat43.dat', 'Bennett5.dat']

    nist_lower_files = [os.path.join(search_dir, fname) for fname in nist_lower]
    nist_average_files = [os.path.join(search_dir, fname) for fname in nist_average]
    nist_higher_files = [os.path.join(search_dir, fname) for fname in nist_higher]
    problem_files = [nist_lower_files, nist_average_files, nist_higher_files]

    return problem_files


def get_cutest_problem_files(search_dir):

    cutest_all = ['PALMER6C.dat', 'PALMER7C.dat', 'PALMER8C.dat', 'YFITU.dat', 'VESUVIOLS.dat', 'DMN15102LS.dat']

    cutest_files = [os.path.join(search_dir, fname) for fname in cutest_all]

    return cutest_files


def get_data_groups(data_groups_dirs):
    problem_groups = []
    for grp_dir in data_groups_dirs:
        problem_groups.append(get_data_group_problem_files(grp_dir))

    return problem_groups


def get_data_group_problem_files(grp_dir):
    import glob

    search_str = os.path.join(grp_dir, "*.txt")
    probs = glob.glob(search_str)

    probs.sort()

    for problem in probs:
        logger.info(problem)

    return probs


def empty_contents_of_folder(directory):
    ''' Deletes everything in the directory given by directory.

    @param directory :: path to the directory that gets wiped
    '''

    for file in os.listdir(directory):
        file_path = os.path.join(directory, file)

        if os.path.isfile(file_path):
            os.unlink(file_path)
        elif os.path.isdir(file_path):
            shutil.rmtree(file_path)


def setup_results_directory(results_dir):
    '''
    Creates the results directory with name and path given in results_dir.

    @param results_dir :: name (or path) of the results directory.
    '''

    current_dir = os.path.dirname(os.path.realpath(__file__))
    if results_dir is None:
        results_dir = os.path.join(current_dir, "results")

    elif not isinstance(results_dir, str):
        TypeError("results_dir must be a string!")

    elif not os.sep in results_dir:
        results_dir = os.path.join(current_dir, results_dir)


    if not os.path.exists(results_dir):
        os.makedirs(results_dir)

    return results_dir<|MERGE_RESOLUTION|>--- conflicted
+++ resolved
@@ -233,7 +233,6 @@
         VDPage_dir = os.path.join(visuals_dir, "VDPages")
         if not os.path.exists(VDPage_dir):
             os.makedirs(VDPage_dir)
-<<<<<<< HEAD
         visuals_dir = VDPage_dir
 
     figures_dir = os.path.join(visuals_dir, "Figures")
@@ -241,13 +240,6 @@
     if not os.path.exists(figures_dir):
         os.makedirs(figures_dir)
 
-=======
-
-        visuals_dir = VDPage_dir
-
-    figures_dir = os.path.join(visuals_dir, "Figures")
-    if not os.path.exists(figures_dir):
-        os.makedirs(figures_dir)
 
     # remove the extension (e.g. .nxs) if there is one
     run_ID = prob.name
@@ -278,7 +270,7 @@
                           str(count)+".png")
 
 
->>>>>>> 4e4c294d
+
     fig=plot()
     best_fit.markers=''
     best_fit.linestyle='-'
@@ -295,15 +287,6 @@
     fig.add_data(raw)
     fig.labels['y'] = "Arbitrary units"
     fig.labels['x'] = "Time ($\mu s$)"
-<<<<<<< HEAD
-    if prob.name == previous_name:
-        count+=1
-    else:
-        count =1
-        previous_name = prob.name
-
-=======
->>>>>>> 4e4c294d
     fig.labels['title'] = prob.name[:-4]+" "+str(count)
     fig.title_size=10
     fig.make_scatter_plot(figures_dir + os.sep + "Fit for " + run_ID + " " +
