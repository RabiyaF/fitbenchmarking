--- conflicted
+++ resolved
@@ -61,11 +61,7 @@
     previous_name, count = None, 0
     results_fit_problem = []
     data_struct, cost_function, function_definitions = \
-<<<<<<< HEAD
     prereq.prepare_algorithm_prerequisites(algorithm, problem, use_errors)
-=======
-    misc.prepare_algorithm_prerequisites(algorithm, problem, use_errors)
->>>>>>> 06905979
 
     for function in function_definitions:
         if 'GEM' in problem.name and algorithm == 'scipy': break;
@@ -108,6 +104,4 @@
         return scipyfit.benchmark(problem, data_struct, function, minimizers,
                                   cost_function)
     else:
-        raise NameError("Sorry, that algorithm is not supported.")
-
-
+        raise NameError("Sorry, that algorithm is not supported.")