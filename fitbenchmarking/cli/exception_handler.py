"""
This file holds an exception handler decorator that should wrap all cli
functions to provide cleaner output.
"""

from functools import wraps
import sys

from fitbenchmarking.utils import exceptions
from fitbenchmarking.utils.log import get_logger

LOGGER = get_logger()


def exception_handler(f):
    """
    Decorator to simplify handling exceptions within FitBenchmarking
    This will strip off any 'debug' inputs.

    :param f: The function to wrap
    :type f: python function
    """
    @wraps(f)
    def wrapped(*args, **kwargs):
        debug = kwargs.get('debug', False)

        try:
            return f(*args, **kwargs)
        except exceptions.FitBenchmarkException as e:
<<<<<<< HEAD
            print('Error while running FitBenchmarking. Exiting. '
                  'See below for more information.')
            if debug:
                raise
            else:
                print(e)
                sys.exit(1)
        except Exception as e:
            print('Unknown exception. Exiting.')
            if debug:
                raise
            else:
                print(e)
                sys.exit(1)
=======
            LOGGER.error('Error while running FitBenchmarking. Exiting. '
                         'See below for more information.')
            LOGGER.error(str(e))
            sys.exit(1)
        except Exception as e:
            LOGGER.error('Unknown exception. Exiting.')
            LOGGER.error(str(e))
            sys.exit(1)
>>>>>>> 0ffc9bc0

    return wrapped<|MERGE_RESOLUTION|>--- conflicted
+++ resolved
@@ -27,30 +27,20 @@
         try:
             return f(*args, **kwargs)
         except exceptions.FitBenchmarkException as e:
-<<<<<<< HEAD
-            print('Error while running FitBenchmarking. Exiting. '
-                  'See below for more information.')
+
+            LOGGER.error('Error while running FitBenchmarking. Exiting. '
+                         'See below for more information.')
             if debug:
                 raise
             else:
-                print(e)
+                LOGGER.error(str(e))
                 sys.exit(1)
         except Exception as e:
-            print('Unknown exception. Exiting.')
+            LOGGER.error('Unknown exception. Exiting.')
             if debug:
                 raise
             else:
-                print(e)
+                LOGGER.error(str(e))
                 sys.exit(1)
-=======
-            LOGGER.error('Error while running FitBenchmarking. Exiting. '
-                         'See below for more information.')
-            LOGGER.error(str(e))
-            sys.exit(1)
-        except Exception as e:
-            LOGGER.error('Unknown exception. Exiting.')
-            LOGGER.error(str(e))
-            sys.exit(1)
->>>>>>> 0ffc9bc0
 
     return wrapped