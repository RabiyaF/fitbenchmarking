from __future__ import (absolute_import, division, print_function)

import numpy as np


class FittingResult(object):
    """
    Minimal definition of a class to hold results from a
    fitting problem test.
    """

<<<<<<< HEAD
    def __init__(self, problem=None, fit_status=None, chi_sq=None,
                 fit_wks=None, params=None, errors=None, runtime=None,
                 minimizer=None, ini_function_def=None, fin_function_def=None):
        self.problem = problem
        self.fit_status = fit_status
        self.chi_sq = chi_sq

=======
    def __init__(self):
        self.options = None
        self.problem = None
        self.fit_status = None
        self.chi_sq = None
        self._min_chi_sq = None
>>>>>>> ca125e7f
        # Workspace with data to fit
        self.fit_wks = fit_wks
        self.params = params
        self.errors = errors

        # Time it took to run the Fit algorithm
<<<<<<< HEAD
        self.runtime = runtime

=======
        self.runtime = None
        self._min_runtime = None
>>>>>>> ca125e7f
        # Best minimizer for a certain problem and its function definition
        self.minimizer = minimizer
        self.ini_function_def = ini_function_def
        self.fin_function_def = fin_function_def

        self.value = None
        self.norm_value = None
        self.colour = None
        self.colour_runtime = None
        self.colour_acc = None

        # Defines the type of table to be produced
        self._table_type = None

    def __str__(self):
        if self.table_type is not None:
            if self.options.comparison_mode == "abs":
                output = "{:.4g}".format(self.value)
            elif self.options.comparison_mode == "rel":
                output = "{:.4g}".format(self.value)
            elif self.options.comparison_mode == "both":
                output = "{:.4g} ({:.4g})".format(self.value, self.norm_value)
        else:
            output = 'Fitting problem class: minimizer = {0}'.format(
                self.minimizer)
        return output

    @property
    def table_type(self):
        return self._table_type

    @table_type.setter
    def table_type(self, value):
        self._table_type = value
        if value == "runtime":
            self.value = self.runtime
            self.norm_value = self.norm_runtime
            self.colour = self.colour_runtime
        if value == "acc":
            self.value = self.chi_sq
            self.norm_value = self.norm_acc
            self.colour = self.colour_acc

    def set_colour_scale(self):
        """
        Utility function set colour rendering for html tables
        """
        colour_scale = self.options.colour_scale
        colour_bounds = [colour[0] for colour in colour_scale]
        # prepending 0 value for colour bound
        colour_bounds = [0] + colour_bounds
        html_colours = [colour[1] for colour in colour_scale]
        self.colour_runtime = colour_scale[-1]
        self.colour_acc = colour_scale[-1]
        for i in range(len(colour_bounds) - 1):
            if colour_bounds[i] < self.norm_runtime <= colour_bounds[i + 1]:
                self.colour_runtime = html_colours[i]
            if colour_bounds[i] < self.norm_acc <= colour_bounds[i + 1]:
                self.colour_acc = html_colours[i]

    @property
    def min_chi_sq(self):
        return self._min_chi_sq

    @min_chi_sq.setter
    def min_chi_sq(self, value):
        self._min_chi_sq = value
        if not self.chi_sq > 0:
            self.chi_sq = np.inf
        self.norm_acc = self.chi_sq / self.min_chi_sq

    @property
    def min_runtime(self):
        return self._min_runtime

    @min_runtime.setter
    def min_runtime(self, value):
        self._min_runtime = value
        self.norm_runtime = self.runtime / self.min_runtime<|MERGE_RESOLUTION|>--- conflicted
+++ resolved
@@ -9,35 +9,24 @@
     fitting problem test.
     """
 
-<<<<<<< HEAD
-    def __init__(self, problem=None, fit_status=None, chi_sq=None,
-                 fit_wks=None, params=None, errors=None, runtime=None,
-                 minimizer=None, ini_function_def=None, fin_function_def=None):
+    def __init__(self, options=None, problem=None, fit_status=None,
+                 chi_sq=None, fit_wks=None, params=None, errors=None,
+                 runtime=None, minimizer=None, ini_function_def=None,
+                 fin_function_def=None):
+        self.options = options
         self.problem = problem
         self.fit_status = fit_status
         self.chi_sq = chi_sq
 
-=======
-    def __init__(self):
-        self.options = None
-        self.problem = None
-        self.fit_status = None
-        self.chi_sq = None
-        self._min_chi_sq = None
->>>>>>> ca125e7f
         # Workspace with data to fit
         self.fit_wks = fit_wks
         self.params = params
         self.errors = errors
 
         # Time it took to run the Fit algorithm
-<<<<<<< HEAD
         self.runtime = runtime
+        self._min_runtime = None
 
-=======
-        self.runtime = None
-        self._min_runtime = None
->>>>>>> ca125e7f
         # Best minimizer for a certain problem and its function definition
         self.minimizer = minimizer
         self.ini_function_def = ini_function_def
