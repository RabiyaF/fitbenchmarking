--- conflicted
+++ resolved
@@ -136,7 +136,6 @@
         self.error_code = 10
 
 
-<<<<<<< HEAD
 class NoJacobianError(FitBenchmarkException):
     """
     Indicates a problem with the Jacobian import.
@@ -146,7 +145,9 @@
         super(NoJacobianError, self).__init__(message)
 
         self._class_message = 'Could not find Jacobian class'
-=======
+        self.error_code = 11
+
+
 class UnknownTableError(FitBenchmarkException):
     """
     Indicates a problem with the fitting problem.
@@ -156,5 +157,4 @@
         super(UnknownTableError, self).__init__(message)
 
         self._class_message = 'Set table option could not be found'
->>>>>>> 93cc7264
-        self.error_code = 11+        self.error_code = 12