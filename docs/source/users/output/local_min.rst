--- conflicted
+++ resolved
@@ -4,16 +4,6 @@
 Local Minimiser Table
 #####################
 
-<<<<<<< HEAD
 .. include:: ../../../../fitbenchmarking/HTML_templates/table_descriptions.rst
     :start-after: local_min: Start
     :end-before: local_min: End
-=======
-The local min results shows a ``True`` or ``False`` value together with a number. The ``True`` or ``False`` indicates whether the software finds a minimum with respect to the following criteria:
-
-    - :math:`||r|| \leq \mbox{RES\_TOL}`,
-    - :math:`|| J^T r|| \leq \mbox{GRAD\_TOL}`,
-    - :math:`\frac{|| J^T r||}{||r||} \leq \mbox{GRAD\_TOL}`,
-
-where :math:`J` and :math:`r` are the Jacobian and residual of :math:`f(x, p)`, respectively. The tolerances can be found in the results object.
->>>>>>> e1bd8871
