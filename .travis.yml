sudo: required
language: python
python:
  - "2.7"
dist: trusty
virtualenv:
  system_site_packages: true


stages:
  - name: Tests
  - name: SysTests
    if: type = cron

before_install:
  - wget http://repo.continuum.io/miniconda/Miniconda-latest-Linux-x86_64.sh -O
    miniconda.sh
  - chmod +x miniconda.sh
  - ./miniconda.sh -b
  - conda update --yes conda
  - conda install --yes python=$TRAVIS_PYTHON_VERSION numpy scipy matplotlib
    h5py yaml ipython
install:
  - pip install -r requirements.txt
  - python setup.py install
  - python setup.py externals

jobs:
  include:
    - stage: Tests
      before_script: mantidpython -m mantid.simpleapi || true
      script:
        # ======= Fitting Tests =============== #
<<<<<<< HEAD
        - pytest fitbenchmarking/fitting/tests/ --cov=fitbenchmarking/fitting/
          --cov-report term-missing
        # ======= Parsing Tests =============== #
        - pytest fitbenchmarking/parsing/tests/ --cov=fitbenchmarking/parsing/
          --cov-report term-missing --cov-append
        # ======= Result Processing Tests =============== #
        - pytest fitbenchmarking/result_processing/tests/
          --cov=fitbenchmarking/result_processing --cov-report term-missing
          --cov-append
        # ======= Utils Tests =============== #
        - pytest fitbenchmarking/utils/tests/ --cov=fitbenchmarking/utils/
          --cov-report term-missing --cov-append
      after_success:
        - coveralls
    - stage: SysTests
      before_script: mantidpython -m mantid.simpleapi || true
      script:
        # ======= System Test =============== #
        - mantidpython systests/generate_current_results.py
        - mantidpython systests/tbl_comparison.py
=======
        - mantidpython fitbenchmarking/fitting/tests/fit_algorithms_tests.py
        - mantidpython fitbenchmarking/fitting/tests/mantid_utils_tests.py
        # ======= Parsing Tests =============== #
        - python fitbenchmarking/parsing/tests/fetch_data_tests.py
        - python fitbenchmarking/parsing/tests/parse_neutron_tests.py
        - python fitbenchmarking/parsing/tests/parse_nist_tests.py
        # ======= Result Processing Tests =============== #
        - python fitbenchmarking/result_processing/tests/fitdetails_tbls_tests.py
        - python fitbenchmarking/result_processing/tests/misc_tests.py
        - python fitbenchmarking/result_processing/tests/numpy_restables_tests.py
        - python fitbenchmarking/result_processing/tests/rst_table_tests.py
        # ======= Utils Tests =============== #
        - python fitbenchmarking/utils/tests/fit_misc_tests.py

    - stage: SysTests
      before_script:
        - mantidpython -m mantid.simpleapi || true
        - cd system_tests
      script:
        # ======= System Test =============== #
        - mantidpython generate_current_results.py
        - mantidpython system_test.py
>>>>>>> 065fe727
<|MERGE_RESOLUTION|>--- conflicted
+++ resolved
@@ -31,7 +31,7 @@
       before_script: mantidpython -m mantid.simpleapi || true
       script:
         # ======= Fitting Tests =============== #
-<<<<<<< HEAD
+
         - pytest fitbenchmarking/fitting/tests/ --cov=fitbenchmarking/fitting/
           --cov-report term-missing
         # ======= Parsing Tests =============== #
@@ -51,28 +51,4 @@
       script:
         # ======= System Test =============== #
         - mantidpython systests/generate_current_results.py
-        - mantidpython systests/tbl_comparison.py
-=======
-        - mantidpython fitbenchmarking/fitting/tests/fit_algorithms_tests.py
-        - mantidpython fitbenchmarking/fitting/tests/mantid_utils_tests.py
-        # ======= Parsing Tests =============== #
-        - python fitbenchmarking/parsing/tests/fetch_data_tests.py
-        - python fitbenchmarking/parsing/tests/parse_neutron_tests.py
-        - python fitbenchmarking/parsing/tests/parse_nist_tests.py
-        # ======= Result Processing Tests =============== #
-        - python fitbenchmarking/result_processing/tests/fitdetails_tbls_tests.py
-        - python fitbenchmarking/result_processing/tests/misc_tests.py
-        - python fitbenchmarking/result_processing/tests/numpy_restables_tests.py
-        - python fitbenchmarking/result_processing/tests/rst_table_tests.py
-        # ======= Utils Tests =============== #
-        - python fitbenchmarking/utils/tests/fit_misc_tests.py
-
-    - stage: SysTests
-      before_script:
-        - mantidpython -m mantid.simpleapi || true
-        - cd system_tests
-      script:
-        # ======= System Test =============== #
-        - mantidpython generate_current_results.py
-        - mantidpython system_test.py
->>>>>>> 065fe727
+        - mantidpython systests/tbl_comparison.py