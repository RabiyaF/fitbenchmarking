--- conflicted
+++ resolved
@@ -77,10 +77,6 @@
     if run_data == "neutron":
         group_suffix_names = ['neutron_data']
         group_names = ["Neutron data"]
-<<<<<<< HEAD
-
-=======
->>>>>>> 2acf14e7
         results_per_group, results_dir = \
         fitBenchmarking(data_dir=neutron_data_dir,
                         minimizers=minimizers,
@@ -95,10 +91,6 @@
                         minimizers=minimizers,
                         use_errors=use_errors,
                         results_dir=results_dir)
-<<<<<<< HEAD
-=======
-  
->>>>>>> 2acf14e7
     else:
         raise RuntimeError("Invalid run_data, please check if the array"
                            "contains the correct names!")
