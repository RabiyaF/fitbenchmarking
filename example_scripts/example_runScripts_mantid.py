"""
This example script is designed to demonstrate the features of fitbenchmarking to benchmark
the performance of Mantid minimizers against various different problem definition files.

This example script can also be modified to benchmark against Scipy minimizers as well.
To do that, simply change the variable "software" from "mantid" to "scipy".
<<<<<<< HEAD

=======
>>>>>>> 89059c8b
"""

# Copyright &copy; 2016 ISIS Rutherford Appleton Laboratory, NScD
# Oak Ridge National Laboratory & European Spallation Source
#
# This file is part of Mantid.
# Mantid is free software; you can redistribute it and/or modify
# it under the terms of the GNU General Public License as published by
# the Free Software Foundation; either version 3 of the License, or
# (at your option) any later version.
#
# Mantid is distributed in the hope that it will be useful,
# but WITHOUT ANY WARRANTY; without even the implied warranty of
# MERCHANTABILITY or FITNESS FOR A PARTICULAR PURPOSE.  See the
# GNU General Public License for more details.
#
# You should have received a copy of the GNU General Public License
# along with this program.  If not, see <http://www.gnu.org/licenses/>.
#
# File change history is stored at: <https://github.com/mantidproject/mantid>.
# Code Documentation is available at: <http://doxygen.mantidproject.org>


from __future__ import (absolute_import, division, print_function)
import os
import sys
import glob
<<<<<<< HEAD

=======
>>>>>>> 89059c8b

# Avoid reaching the maximum recursion depth by setting recursion limit
# This is useful when running multiple data set benchmarking
# Otherwise recursion limit is reached and the interpreter throws an error
sys.setrecursionlimit(10000)

# Insert path to where the scripts are located, relative to
# the example_scripts folder
current_path = os.path.dirname(os.path.realpath(__file__))
fitbenchmarking_folder = os.path.abspath(os.path.join(current_path, os.pardir))
scripts_folder = os.path.join(fitbenchmarking_folder, 'fitbenchmarking')
sys.path.insert(0, scripts_folder)

try:
    import mantid.simpleapi as msapi
except:
    print('******************************************\n'
          'Mantid is not yet installed on your computer\n'
          'To install, go to the directory where setup.py is located and simply type:\n'
          'python setup.py install externals -s mantid\n'
          '******************************************')
    sys.exit()

<<<<<<< HEAD

=======
>>>>>>> 89059c8b
from fitting_benchmarking import do_fitting_benchmark as fitBenchmarking
from results_output import save_results_tables as printTables

# SPECIFY THE SOFTWARE/PACKAGE CONTAINING THE MINIMIZERS YOU WANT TO BENCHMARK
software = 'mantid'
software_options = {'software': software}

# User defined minimizers
# custom_minimizers = {"mantid": ["BFGS", "Simplex"],
              # "scipy": ["lm", "trf", "dogbox"]}
custom_minimizers = None


# SPECIFY THE MINIMIZERS YOU WANT TO BENCHMARK, AND AS A MINIMUM FOR THE SOFTWARE YOU SPECIFIED ABOVE
if len(sys.argv) > 1:
  # Read custom minimizer options from file
  software_options['minimizer_options'] = current_path + sys.argv[1]
elif custom_minimizers:
  # Custom minimizer options:
  software_options['minimizer_options'] = custom_minimizers
else:
  # Using default minimizers from
  # fitbenchmarking/fitbenchmarking/minimizers_list_default.json
  software_options['minimizer_options'] = None

# Benchmark problem directories
benchmark_probs_dir = os.path.join(fitbenchmarking_folder,
                                   'benchmark_problems')

"""
Modify results_dir to specify where the results of the fit should be saved
If left as None, they will be saved in a "results" folder in the working dir
If the full path is not given results_dir is created relative to the working dir
"""
results_dir = None

# Whether to use errors in the fitting process
use_errors = True

# Parameters of how the final tables are colored
# e.g. lower that 1.1 -> light yellow, higher than 3 -> dark red
# Change these values to suit your needs
color_scale = [(1.1, 'ranking-top-1'),
               (1.33, 'ranking-top-2'),
               (1.75, 'ranking-med-3'),
               (3, 'ranking-low-4'),
               (float('nan'), 'ranking-low-5')]


# ADD WHICH PROBLEM SETS TO TEST AGAINST HERE
# Do this, in this example file, by selecting sub-folders in benchmark_probs_dir
# "Muon_data" works for mantid minimizers
problem_sets = ["CUTEst", "Muon_data", "Neutron_data", "NIST/average_difficulty", "NIST/high_difficulty", "NIST/low_difficulty"]

for sub_dir in problem_sets:
  # generate group label/name used for problem set
  label = sub_dir.replace('/', '_')

  # Problem data directory
  data_dir = os.path.join(benchmark_probs_dir, sub_dir)

<<<<<<< HEAD

=======
>>>>>>> 89059c8b
  test_data = glob.glob(data_dir + '/*.*')

  if test_data == []:
      print('Problem set {} not found'.format(sub_dir))
      continue

  print('\nRunning the benchmarking on the {} problem set\n'.format(label))
  results_per_group, results_dir = fitBenchmarking(group_name=label, software_options=software_options,
                                                   data_dir=data_dir,
                                                   use_errors=use_errors, results_dir=results_dir)

  print('\nProducing output for the {} problem set\n'.format(label))
  for idx, group_results in enumerate(results_per_group):
    # Display the runtime and accuracy results in a table
    printTables(software_options, group_results,
                group_name=label, use_errors=use_errors,
                color_scale=color_scale, results_dir=results_dir)

  print('\nCompleted benchmarking for {} problem set\n'.format(sub_dir))<|MERGE_RESOLUTION|>--- conflicted
+++ resolved
@@ -4,10 +4,6 @@
 
 This example script can also be modified to benchmark against Scipy minimizers as well.
 To do that, simply change the variable "software" from "mantid" to "scipy".
-<<<<<<< HEAD
-
-=======
->>>>>>> 89059c8b
 """
 
 # Copyright &copy; 2016 ISIS Rutherford Appleton Laboratory, NScD
@@ -35,10 +31,6 @@
 import os
 import sys
 import glob
-<<<<<<< HEAD
-
-=======
->>>>>>> 89059c8b
 
 # Avoid reaching the maximum recursion depth by setting recursion limit
 # This is useful when running multiple data set benchmarking
@@ -62,10 +54,6 @@
           '******************************************')
     sys.exit()
 
-<<<<<<< HEAD
-
-=======
->>>>>>> 89059c8b
 from fitting_benchmarking import do_fitting_benchmark as fitBenchmarking
 from results_output import save_results_tables as printTables
 
@@ -127,10 +115,6 @@
   # Problem data directory
   data_dir = os.path.join(benchmark_probs_dir, sub_dir)
 
-<<<<<<< HEAD
-
-=======
->>>>>>> 89059c8b
   test_data = glob.glob(data_dir + '/*.*')
 
   if test_data == []:
